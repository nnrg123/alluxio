<?xml version="1.0"?>
<!DOCTYPE module PUBLIC
    "-//Puppy Crawl//DTD Check Configuration 1.3//EN"
    "http://www.puppycrawl.com/dtds/configuration_1_3.dtd">

<!--

    Checkstyle configurartion that checks the Google coding conventions from:
    
    -  Google Java Style
       https://google-styleguide.googlecode.com/svn-history/r130/trunk/javaguide.html
       
    Checkstyle is very configurable. Be sure to read the documentation at
    http://checkstyle.sf.net (or in your downloaded distribution).

    Most Checks are configurable, be sure to consult the documentation.

    To completely disable a check, just comment it out or delete it from the file.

    Copied from https://github.com/checkstyle/checkstyle/blob/master/google_checks.xml
    
 -->

<module name = "Checker">
  <property name="charset" value="UTF-8"/>

  <property name="severity" value="error"/>

  <!-- Checks for whitespace                               -->
  <!-- See http://checkstyle.sf.net/config_whitespace.html -->  
  <module name="FileTabCharacter">
    <property name="eachLine" value="true"/>
  </module>
  <module name="RegexpSingleline">
<<<<<<< HEAD
    <property name="format" value="@return.*\.$"/>
    <property name="message" value="Period is not needed at the end of the @return tag."/>
    <property name="fileExtensions" value=".java"/>
=======
    <property name="format" value="&gt;&gt;&gt;&gt;&gt;&gt;&gt;"/>
    <property name="message" value="Merge conflicts unresolved."/>
  </module>
  <module name="RegexpSingleline">
    <property name="format" value="&lt;&lt;&lt;&lt;&lt;&lt;&lt;"/>
    <property name="message" value="Merge conflicts unresolved."/>
>>>>>>> c4c2d132
  </module>
  <module name="RegexpMultiline">
    <property name="format" value="\n{3}"/>
    <property name="fileExtensions" value=".java"/>
    <property name="message" value="Extra newline"/>
  </module>

  <module name="TreeWalker">
    <module name="OuterTypeFilename"/>
    <module name="IllegalTokenText">
      <property name="tokens" value="STRING_LITERAL, CHAR_LITERAL"/>
      <property name="format"
                value="\\u00(08|09|0(a|A)|0(c|C)|0(d|D)|22|27|5(C|c))|\\(0(10|11|12|14|15|42|47)|134)"/>
      <property name="message" value="Avoid using corresponding octal or Unicode escape."/>
    </module>
    <module name="AvoidEscapedUnicodeCharacters">
      <property name="allowEscapesForControlCharacters" value="true"/>
      <property name="allowByTailComment" value="true"/>
      <property name="allowNonPrintableEscapes" value="true"/>
    </module>
    <module name="LineLength">
      <property name="max" value="100"/>
      <property name="ignorePattern" value="^package.*|^import.*|a href|href|http://|https://|ftp://"/>
    </module>
    <module name="AvoidStarImport"/>
    <module name="OneTopLevelClass"/>
    <module name="NoLineWrap"/>
    <module name="EmptyBlock">
      <property name="option" value="TEXT"/>
      <property name="tokens" value="LITERAL_TRY, LITERAL_CATCH, LITERAL_FINALLY, LITERAL_IF,
        LITERAL_ELSE, LITERAL_SWITCH"/>
    </module>
    <module name="NeedBraces"/>
    <module name="LeftCurly">
      <property name="maxLineLength" value="100"/>
    </module>
    <module name="RightCurly"/>
    <module name="RightCurly">
      <property name="option" value="alone"/>
      <property name="tokens" value="CLASS_DEF, METHOD_DEF, CTOR_DEF, LITERAL_FOR, LITERAL_WHILE,
        LITERAL_DO, STATIC_INIT, INSTANCE_INIT"/>
    </module>
    <module name="WhitespaceAround">
      <property name="allowEmptyConstructors" value="true"/>
      <property name="allowEmptyMethods" value="true"/>
      <property name="allowEmptyTypes" value="true"/>
      <property name="allowEmptyLoops" value="true"/>
      <message key="ws.notFollowed"
               value="WhitespaceAround: ''{0}'' is not followed by whitespace."/>
      <message key="ws.notPreceded"
               value="WhitespaceAround: ''{0}'' is not preceded with whitespace."/>
    </module>
    <module name="OneStatementPerLine"/>
    <module name="MultipleVariableDeclarations"/>
    <module name="ArrayTypeStyle"/>
    <module name="MissingSwitchDefault"/>
    <module name="FallThrough"/>
    <module name="UpperEll"/>
    <module name="ModifierOrder"/>
    <module name="EmptyLineSeparator">
      <property name="allowNoEmptyLineBetweenFields" value="true"/>
    </module>
    <module name="SeparatorWrap">
      <property name="tokens" value="DOT"/>
      <property name="option" value="nl"/>
    </module>
    <module name="SeparatorWrap">
      <property name="tokens" value="COMMA"/>
      <property name="option" value="EOL"/>
    </module>
    <module name="PackageName">
      <property name="format" value="^[a-z]+(\.[a-z][a-z0-9]*)*$"/>
      <message key="name.invalidPattern"
               value="Package name ''{0}'' must match pattern ''{1}''."/>
    </module>
    <module name="TypeName">
      <message key="name.invalidPattern"
               value="Type name ''{0}'' must match pattern ''{1}''."/>
    </module>
    <module name="MemberName">
      <property name="format" value="^m[A-Z][a-zA-Z0-9]*$"/>
      <message key="name.invalidPattern"
               value="Member name ''{0}'' must match pattern ''{1}''."/>
    </module>
    <module name="ConstantName"/>
    <module name="ParameterName">
      <property name="format" value="[a-zA-Z0-9]*$"/>
      <message key="name.invalidPattern"
               value="Parameter name ''{0}'' must match pattern ''{1}''."/>
    </module>
    <module name="LocalVariableName">
      <property name="tokens" value="VARIABLE_DEF"/>
      <property name="format" value="^[a-z][a-zA-Z0-9]*$"/>
      <property name="allowOneCharVarInForLoop" value="true"/>
      <message key="name.invalidPattern"
               value="Local variable name ''{0}'' must match pattern ''{1}''."/>
    </module>
    <module name="ClassTypeParameterName">
      <property name="format" value="(^[A-Z][0-9]?)$|([A-Z][a-zA-Z0-9]*[T]$)"/>
      <message key="name.invalidPattern"
               value="Class type name ''{0}'' must match pattern ''{1}''."/>
    </module>
    <module name="MethodTypeParameterName">
      <property name="format" value="(^[A-Z][0-9]?)$|([A-Z][a-zA-Z0-9]*[T]$)"/>
      <message key="name.invalidPattern"
               value="Method type name ''{0}'' must match pattern ''{1}''."/>
    </module>
    <module name="NoFinalizer"/>
    <module name="GenericWhitespace">
      <message key="ws.followed"
               value="GenericWhitespace ''{0}'' is followed by whitespace."/>
      <message key="ws.preceded"
               value="GenericWhitespace ''{0}'' is preceded with whitespace."/>
      <message key="ws.illegalFollow"
               value="GenericWhitespace ''{0}'' should followed by whitespace."/>
      <message key="ws.notPreceded"
               value="GenericWhitespace ''{0}'' is not preceded with whitespace."/>
    </module>
    <module name="Indentation">
      <property name="basicOffset" value="2"/>
      <property name="braceAdjustment" value="0"/>
      <property name="caseIndent" value="2"/>
      <property name="throwsIndent" value="4"/>
      <property name="lineWrappingIndentation" value="4"/>
      <property name="arrayInitIndent" value="2"/>
    </module>
    <module name="OverloadMethodsDeclarationOrder"/>
    <module name="CustomImportOrder">
      <property name="thirdPartyPackageRegExp" value="^com\..*|^org\..*|^io\..*"/>
      <property name="specialImportsRegExp" value="tachyon"/>
      <property name="sortImportsInGroupAlphabetically" value="false"/>
      <property name="separateLineBetweenGroups" value="true"/>
      <property name="customImportOrderRules"
                value="STANDARD_JAVA_PACKAGE###THIRD_PARTY_PACKAGE###SPECIAL_IMPORTS"/>
    </module>
    <module name="MethodParamPad"/>
    <module name="ParenPad">
        <property name="option" value="nospace"/>
    </module>
    <module name="OperatorWrap">
      <property name="option" value="NL"/>
      <property name="tokens" value="BAND, BOR, BSR, BXOR, DIV, EQUAL, GE, GT, LAND, LE,
        LITERAL_INSTANCEOF, LOR, LT, MINUS, MOD, NOT_EQUAL, PLUS, QUESTION, SL, SR, STAR "/>
    </module>
    <module name="StaticVariableName">
      <property name="format" value="^s[A-Z][a-zA-Z0-9]*$"/>
      <message key="name.invalidPattern"
               value="Static member name ''{0}'' must match pattern ''{1}''."/>
    </module>
    <module name="RegexpSinglelineJava">
      <property name="format" value="^\s*this\."/>
      <property name="message" value="keyword this is not needed"/>
    </module>
  </module>

  <!-- always use Unix-style line separators -->
  <module name="NewlineAtEndOfFile">
    <property name="lineSeparator" value="lf"/>
  </module>
  <module name="RegexpSingleline">
    <property name="format" value="\s+$"/>
    <property name="message" value="Trailing whitespace found."/>
    <property name="fileExtensions" value=".java"/>
  </module>
</module><|MERGE_RESOLUTION|>--- conflicted
+++ resolved
@@ -32,18 +32,17 @@
     <property name="eachLine" value="true"/>
   </module>
   <module name="RegexpSingleline">
-<<<<<<< HEAD
     <property name="format" value="@return.*\.$"/>
     <property name="message" value="Period is not needed at the end of the @return tag."/>
     <property name="fileExtensions" value=".java"/>
-=======
+  </module>
+  <module name="RegexpSingleline">
     <property name="format" value="&gt;&gt;&gt;&gt;&gt;&gt;&gt;"/>
     <property name="message" value="Merge conflicts unresolved."/>
   </module>
   <module name="RegexpSingleline">
     <property name="format" value="&lt;&lt;&lt;&lt;&lt;&lt;&lt;"/>
     <property name="message" value="Merge conflicts unresolved."/>
->>>>>>> c4c2d132
   </module>
   <module name="RegexpMultiline">
     <property name="format" value="\n{3}"/>
