/*
 * Licensed to the University of California, Berkeley under one or more contributor license
 * agreements. See the NOTICE file distributed with this work for additional information regarding
 * copyright ownership. The ASF licenses this file to You under the Apache License, Version 2.0 (the
 * "License"); you may not use this file except in compliance with the License. You may obtain a
 * copy of the License at
 *
 * http://www.apache.org/licenses/LICENSE-2.0
 *
 * Unless required by applicable law or agreed to in writing, software distributed under the License
 * is distributed on an "AS IS" BASIS, WITHOUT WARRANTIES OR CONDITIONS OF ANY KIND, either express
 * or implied. See the License for the specific language governing permissions and limitations under
 * the License.
 */

package tachyon.client.block;

import java.io.IOException;

import tachyon.client.ClientContext;
import tachyon.client.RemoteBlockWriter;
<<<<<<< HEAD
import tachyon.client.worker.WorkerClient;
=======
import tachyon.exception.TachyonException;
import tachyon.worker.WorkerClient;
>>>>>>> f47b2cb0

/**
 * Provides a streaming API to write to a Tachyon block. This output stream will send the write
 * through a Tachyon worker which will then write the block to a file in Tachyon storage. The
 * instances of this class should only be used by one thread and are not thread safe.
 */
public final class RemoteBlockOutStream extends BufferedBlockOutStream {
  private final RemoteBlockWriter mRemoteWriter;
  private final WorkerClient mWorkerClient;

  /**
   * Creates a new block output stream.
   *
   * @param blockId the block id
   * @param blockSize the block size
   * @throws IOException if I/O error occurs
   */
  public RemoteBlockOutStream(long blockId, long blockSize) throws IOException {
    super(blockId, blockSize);
    mRemoteWriter = RemoteBlockWriter.Factory.createRemoteBlockWriter(ClientContext.getConf());
    mWorkerClient = mContext.acquireWorkerClient();
    try {
      mWorkerClient.connect();
      mRemoteWriter.open(mWorkerClient.getDataServerAddress(), mBlockId,
          mWorkerClient.getSessionId());
    } catch (IOException e) {
      mContext.releaseWorkerClient(mWorkerClient);
      throw e;
    }
  }

  /**
   * Creates a new block output stream on a specific host.
   *
   * @param blockId the block id
   * @param blockSize the block size
   * @param hostname the hostname of the preferred worker
   * @throws IOException if I/O error occurs
   */
  public RemoteBlockOutStream(long blockId, long blockSize, String hostname) throws IOException {
    super(blockId, blockSize);
    mRemoteWriter = RemoteBlockWriter.Factory.createRemoteBlockWriter(ClientContext.getConf());
    mWorkerClient = mContext.acquireWorkerClient(hostname);
    try {
      mWorkerClient.connect();
      mRemoteWriter.open(mWorkerClient.getDataServerAddress(), mBlockId,
          mWorkerClient.getSessionId());
    } catch (IOException e) {
      mContext.releaseWorkerClient(mWorkerClient);
      throw e;
    }
  }

  @Override
  public void cancel() throws IOException {
    if (mClosed) {
      return;
    }
    mRemoteWriter.close();
    try {
      mWorkerClient.cancelBlock(mBlockId);
    } catch (TachyonException e) {
      throw new IOException(e);
    }
    mContext.releaseWorkerClient(mWorkerClient);
    mClosed = true;
  }

  @Override
  public void close() throws IOException {
    if (mClosed) {
      return;
    }
    flush();
    mRemoteWriter.close();
    if (mFlushedBytes > 0) {
      try {
        mWorkerClient.cacheBlock(mBlockId);
      } catch (TachyonException e) {
        throw new IOException(e);
      }
      ClientContext.getClientMetrics().incBlocksWrittenRemote(1);
    } else {
      try {
        mWorkerClient.cancelBlock(mBlockId);
      } catch (TachyonException e) {
        throw new IOException(e);
      }
    }
    mContext.releaseWorkerClient(mWorkerClient);
    mClosed = true;
  }

  @Override
  public void flush() throws IOException {
    writeToRemoteBlock(mBuffer.array(), 0, mBuffer.position());
    mBuffer.clear();
  }

  @Override
  protected void unBufferedWrite(byte[] b, int off, int len) throws IOException {
    writeToRemoteBlock(b, off, len);
  }

  private void writeToRemoteBlock(byte[] b, int off, int len) throws IOException {
    mRemoteWriter.write(b, off, len);
    mFlushedBytes += len;
    ClientContext.getClientMetrics().incBytesWrittenRemote(len);
  }
}<|MERGE_RESOLUTION|>--- conflicted
+++ resolved
@@ -19,12 +19,8 @@
 
 import tachyon.client.ClientContext;
 import tachyon.client.RemoteBlockWriter;
-<<<<<<< HEAD
 import tachyon.client.worker.WorkerClient;
-=======
 import tachyon.exception.TachyonException;
-import tachyon.worker.WorkerClient;
->>>>>>> f47b2cb0
 
 /**
  * Provides a streaming API to write to a Tachyon block. This output stream will send the write
