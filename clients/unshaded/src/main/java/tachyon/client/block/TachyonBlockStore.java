/*
 * Licensed to the University of California, Berkeley under one or more contributor license
 * agreements. See the NOTICE file distributed with this work for additional information regarding
 * copyright ownership. The ASF licenses this file to You under the Apache License, Version 2.0 (the
 * "License"); you may not use this file except in compliance with the License. You may obtain a
 * copy of the License at
 *
 * http://www.apache.org/licenses/LICENSE-2.0
 *
 * Unless required by applicable law or agreed to in writing, software distributed under the License
 * is distributed on an "AS IS" BASIS, WITHOUT WARRANTIES OR CONDITIONS OF ANY KIND, either express
 * or implied. See the License for the specific language governing permissions and limitations under
 * the License.
 */

package tachyon.client.block;

import java.io.IOException;
import java.net.InetSocketAddress;

import org.slf4j.Logger;
import org.slf4j.LoggerFactory;

import tachyon.Constants;
import tachyon.client.BlockMasterClient;
import tachyon.client.ClientContext;
import tachyon.exception.ExceptionMessage;
import tachyon.exception.TachyonException;
import tachyon.thrift.BlockInfo;
import tachyon.thrift.BlockLocation;
import tachyon.thrift.NetAddress;
import tachyon.util.network.NetworkAddressUtils;
import tachyon.worker.WorkerClient;

/**
 * Tachyon Block Store client. This is an internal client for all block level operations in Tachyon.
 * An instance of this class can be obtained via {@link TachyonBlockStore#get}. The methods in this
 * class are completely opaque to user input. This class is thread safe.
 */
public final class TachyonBlockStore {
  private static final Logger LOG = LoggerFactory.getLogger(Constants.LOGGER_TYPE);

  private static TachyonBlockStore sClient = null;

  /**
   * @return a new instance of Tachyon block store
   */
  public static synchronized TachyonBlockStore get() {
    if (sClient == null) {
      sClient = new TachyonBlockStore();
    }
    return sClient;
  }

  private final BlockStoreContext mContext;

  /**
   * Creates a Tachyon block store.
   */
  private TachyonBlockStore() {
    mContext = BlockStoreContext.INSTANCE;
  }

  /**
   * Gets the block info of a block, if it exists.
   *
   * @param blockId the blockId to obtain information about
   * @return a FileBlockInfo containing the metadata of the block
   * @throws IOException if the block does not exist
   */
  public BlockInfo getInfo(long blockId) throws IOException {
    BlockMasterClient masterClient = mContext.acquireMasterClient();
    try {
      return masterClient.getBlockInfo(blockId);
    } catch (TachyonException e) {
      throw new IOException(e);
    } finally {
      mContext.releaseMasterClient(masterClient);
    }
  }

  /**
   * Gets a stream to read the data of a block. The stream is backed by Tachyon storage.
   *
   * @param blockId the block to read from
   * @return a BlockInStream which can be used to read the data in a streaming fashion
   * @throws IOException if the block does not exist
   */
  public BufferedBlockInStream getInStream(long blockId) throws IOException {
    BlockMasterClient masterClient = mContext.acquireMasterClient();
    try {
      BlockInfo blockInfo = masterClient.getBlockInfo(blockId);
      if (blockInfo.locations.isEmpty()) {
        throw new IOException("Block " + blockId + " is not available in Tachyon");
      }
<<<<<<< HEAD
      // TODO(calvin): Get location via a policy.
      // Although blockInfo.locations are sorted by tier, we prefer reading from the local worker.
      // But when there is no local worker or there are no local blocks, we prefer the first
      // location in blockInfo.locations that is nearest to memory tier.
      // Assuming if there is no local worker, there are no local blocks in blockInfo.locations.
      // TODO(cc): Check mContext.hasLocalWorker before finding for a local block when the TODO
      // for hasLocalWorker is fixed.
      String localHostName = NetworkAddressUtils.getLocalHostName(ClientContext.getConf());
      for (BlockLocation location : blockInfo.locations) {
        NetAddress workerNetAddress = location.getWorkerAddress();
        if (workerNetAddress.getHost().equals(localHostName)) {
          // There is a local worker and the block is local.
          try {
            return new LocalBlockInStream(blockId, blockInfo.getLength(),
                new InetSocketAddress(workerNetAddress.getHost(), workerNetAddress.getDataPort()));
          } catch (IOException e) {
            LOG.warn("Failed to open local stream for block " + blockId + ". " + e.getMessage());
            // Getting a local stream failed, do not try again
            break;
          }
=======
      // TODO(calvin): Investigate making this a Factory method
      NetAddress workerNetAddress = blockInfo.locations.get(0).getWorkerAddress();
      InetSocketAddress workerAddr =
          new InetSocketAddress(workerNetAddress.getHost(), workerNetAddress.getDataPort());
      if (NetworkAddressUtils.getLocalHostName(ClientContext.getConf()).equals(
          workerAddr.getHostName())) {
        if (mContext.hasLocalWorker()) {
          return new LocalBlockInStream(blockId, blockInfo.getLength());
        } else {
          throw new IOException(ExceptionMessage.NO_LOCAL_WORKER.getMessage("read"));
>>>>>>> 7dca2d33
        }
      }
      // No local worker/block, get the first location since it's nearest to memory tier.
      NetAddress workerNetAddress = blockInfo.locations.get(0).getWorkerAddress();
      return new RemoteBlockInStream(blockId, blockInfo.getLength(),
          new InetSocketAddress(workerNetAddress.getHost(), workerNetAddress.getDataPort()));
    } catch (TachyonException e) {
      throw new IOException(e);
    } finally {
      mContext.releaseMasterClient(masterClient);
    }
  }

  /**
   * Gets a stream to write data to a block. The stream can only be backed by Tachyon storage.
   *
   * @param blockId the block to write
   * @param blockSize the standard block size to write, or -1 if the block already exists (and
   *                  this stream is just storing the block in Tachyon again)
   * @param location the worker to write the block to, fails if the worker cannot serve the request
   * @return a BlockOutStream which can be used to write data to the block in a streaming fashion
   * @throws IOException if the block cannot be written
   */
  public BufferedBlockOutStream getOutStream(long blockId, long blockSize, String location)
      throws IOException {
    if (blockSize == -1) {
      BlockMasterClient blockMasterClient = mContext.acquireMasterClient();
      try {
        blockSize = blockMasterClient.getBlockInfo(blockId).getLength();
      } catch (TachyonException e) {
        throw new IOException(e);
      } finally {
        mContext.releaseMasterClient(blockMasterClient);
      }
    }
    // No specified location to write to.
    if (location == null) {
      // Local client, attempt to do direct write to local storage.
      if (mContext.hasLocalWorker()) {
        return new LocalBlockOutStream(blockId, blockSize);
      }
      // Client is not local or the data is not available on the local worker, use remote stream.
      return new RemoteBlockOutStream(blockId, blockSize);
    }
    // Location is local.
    if (NetworkAddressUtils.getLocalHostName(ClientContext.getConf()).equals(location)) {
      if (mContext.hasLocalWorker()) {
        return new LocalBlockOutStream(blockId, blockSize);
      } else {
        throw new IOException(ExceptionMessage.NO_LOCAL_WORKER.getMessage("write"));
      }
    }
    // Location is specified and it is remote.
    return new RemoteBlockOutStream(blockId, blockSize, location);
  }

  /**
   * Gets the total capacity of Tachyon's BlockStore.
   *
   * @return the capacity in bytes
   * @throws IOException
   */
  public long getCapacityBytes() throws IOException {
    BlockMasterClient blockMasterClient = mContext.acquireMasterClient();
    try {
      return blockMasterClient.getCapacityBytes();
    } finally {
      mContext.releaseMasterClient(blockMasterClient);
    }
  }

  /**
   * Gets the used bytes of Tachyon's BlockStore.
   *
   * @throws IOException
   */
  public long getUsedBytes() throws IOException {
    BlockMasterClient blockMasterClient = mContext.acquireMasterClient();
    try {
      return blockMasterClient.getUsedBytes();
    } finally {
      mContext.releaseMasterClient(blockMasterClient);
    }
  }

  /**
   * Attempts to promote a block in Tachyon space. If the block is not present, this method will
   * return without an error. If the block is present in multiple workers, only one worker will
   * receive the promotion request.
   *
   * @param blockId the id of the block to promote
   * @throws IOException if the block does not exist
   */
  public void promote(long blockId) throws IOException {
    BlockMasterClient blockMasterClient = mContext.acquireMasterClient();
    try {
      BlockInfo info = blockMasterClient.getBlockInfo(blockId);
      if (info.getLocations().isEmpty()) {
        // Nothing to promote
        return;
      }
      // Get the first worker address for now, as this will likely be the location being read from
      // TODO(calvin): Get this location via a policy (possibly location is a parameter to promote)
      NetAddress workerAddr = info.getLocations().get(0).getWorkerAddress();
      WorkerClient workerClient = mContext.acquireWorkerClient(workerAddr.getHost());
      try {
        workerClient.promoteBlock(blockId);
      } finally {
        mContext.releaseWorkerClient(workerClient);
      }
    } catch (TachyonException e) {
      throw new IOException(e);
    } finally {
      mContext.releaseMasterClient(blockMasterClient);
    }
  }
}<|MERGE_RESOLUTION|>--- conflicted
+++ resolved
@@ -93,7 +93,6 @@
       if (blockInfo.locations.isEmpty()) {
         throw new IOException("Block " + blockId + " is not available in Tachyon");
       }
-<<<<<<< HEAD
       // TODO(calvin): Get location via a policy.
       // Although blockInfo.locations are sorted by tier, we prefer reading from the local worker.
       // But when there is no local worker or there are no local blocks, we prefer the first
@@ -107,25 +106,12 @@
         if (workerNetAddress.getHost().equals(localHostName)) {
           // There is a local worker and the block is local.
           try {
-            return new LocalBlockInStream(blockId, blockInfo.getLength(),
-                new InetSocketAddress(workerNetAddress.getHost(), workerNetAddress.getDataPort()));
+            return new LocalBlockInStream(blockId, blockInfo.getLength());
           } catch (IOException e) {
             LOG.warn("Failed to open local stream for block " + blockId + ". " + e.getMessage());
             // Getting a local stream failed, do not try again
             break;
           }
-=======
-      // TODO(calvin): Investigate making this a Factory method
-      NetAddress workerNetAddress = blockInfo.locations.get(0).getWorkerAddress();
-      InetSocketAddress workerAddr =
-          new InetSocketAddress(workerNetAddress.getHost(), workerNetAddress.getDataPort());
-      if (NetworkAddressUtils.getLocalHostName(ClientContext.getConf()).equals(
-          workerAddr.getHostName())) {
-        if (mContext.hasLocalWorker()) {
-          return new LocalBlockInStream(blockId, blockInfo.getLength());
-        } else {
-          throw new IOException(ExceptionMessage.NO_LOCAL_WORKER.getMessage("read"));
->>>>>>> 7dca2d33
         }
       }
       // No local worker/block, get the first location since it's nearest to memory tier.
