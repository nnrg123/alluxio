--- conflicted
+++ resolved
@@ -118,13 +118,8 @@
       try {
         mCurrentCacheStream.write(data);
       } catch (IOException ioe) {
-<<<<<<< HEAD
-        LOG.warn("Block of ID " + getCurrentBlockId()
-            + " could not be cached into Tachyon. Exception:" + ioe.getMessage());
-=======
         LOG.warn("Block of ID {} could not be cached into Tachyon. Exception: {}",
             getCurrentBlockId(), ioe.getMessage());
->>>>>>> 90961872
         mShouldCacheCurrentBlock = false;
       }
     }
@@ -160,13 +155,8 @@
         try {
           mCurrentCacheStream.write(b, currentOffset, bytesRead);
         } catch (IOException ioe) {
-<<<<<<< HEAD
-          LOG.warn("Failed to write into TachyonStorage, the block " + getCurrentBlockId()
-              + " will not be in TachyonStorage. Exception:" + ioe.getMessage());
-=======
           LOG.warn("Failed to write into TachyonStorage, the block {} will not be in "
               + "TachyonStorage. Exception: {}", getCurrentBlockId(), ioe.getMessage());
->>>>>>> 90961872
           mShouldCacheCurrentBlock = false;
         }
       }
@@ -238,13 +228,8 @@
           mCurrentCacheStream = mContext.getTachyonBlockStore().getOutStream(currentBlockId, -1,
               NetworkAddressUtils.getLocalHostName(ClientContext.getConf()));
         } catch (IOException ioe) {
-<<<<<<< HEAD
-          LOG.warn("Failed to get TachyonStore stream, the block " + currentBlockId
-              + " will not be in TachyonStorage. Exception:" + ioe.getMessage());
-=======
           LOG.warn("Failed to get TachyonStore stream, the block {} will not be in TachyonStorage. "
               + "Exception: {}", currentBlockId, ioe.getMessage());
->>>>>>> 90961872
           mShouldCacheCurrentBlock = false;
         }
       }
@@ -303,13 +288,8 @@
           mCurrentCacheStream = mContext.getTachyonBlockStore().getOutStream(currentBlockId, -1,
               NetworkAddressUtils.getLocalHostName(ClientContext.getConf()));
         } catch (IOException ioe) {
-<<<<<<< HEAD
-          LOG.warn("Failed to write to TachyonStore stream, block " + getCurrentBlockId()
-              + " will not be in TachyonStorage. Exception:" + ioe.getMessage());
-=======
           LOG.warn("Failed to write to TachyonStore stream, block {} will not be in "
               + "TachyonStorage. Exception: {}", getCurrentBlockId(), ioe.getMessage());
->>>>>>> 90961872
           mShouldCacheCurrentBlock = false;
         }
       } else {
@@ -335,24 +315,15 @@
           mContext.getTachyonBlockStore().promote(blockId);
         } catch (IOException ioe) {
           // Failed to promote
-<<<<<<< HEAD
-          LOG.warn("Promotion of block " + blockId + " failed.");
-=======
           LOG.warn("Promotion of block {} failed.", blockId);
->>>>>>> 90961872
         }
       }
       mCurrentBlockInStream = mContext.getTachyonBlockStore().getInStream(blockId);
       mShouldCacheCurrentBlock =
           !(mCurrentBlockInStream instanceof LocalBlockInStream) && mTachyonStorageType.isStore();
     } catch (IOException ioe) {
-<<<<<<< HEAD
-      LOG.debug("Failed to get BlockInStream for " + blockId + ", using ufs instead. Exception:"
-          + ioe.getMessage());
-=======
       LOG.debug("Failed to get BlockInStream for {}, using ufs instead. Exception: ", blockId,
           ioe.getMessage());
->>>>>>> 90961872
       if (!mFileInfo.isPersisted) {
         LOG.error("Could not obtain data for {} from Tachyon and data is not persisted in under "
             + "storage.", blockId);
