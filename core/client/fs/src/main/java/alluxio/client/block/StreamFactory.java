/*
 * The Alluxio Open Foundation licenses this work under the Apache License, version 2.0
 * (the "License"). You may not use this work except in compliance with the License, which is
 * available at www.apache.org/licenses/LICENSE-2.0
 *
 * This software is distributed on an "AS IS" basis, WITHOUT WARRANTIES OR CONDITIONS OF ANY KIND,
 * either express or implied, as more fully set forth in the License.
 *
 * See the NOTICE file distributed with this work for information regarding copyright ownership.
 */

package alluxio.client.block;

import alluxio.Configuration;
import alluxio.PropertyKey;
import alluxio.client.block.stream.BlockInStream;
import alluxio.client.block.stream.BlockOutStream;
import alluxio.client.file.FileSystemContext;
import alluxio.client.file.options.InStreamOptions;
import alluxio.client.file.options.OutStreamOptions;
import alluxio.exception.status.NotFoundException;
import alluxio.proto.dataserver.Protocol;
import alluxio.util.network.NettyUtils;
import alluxio.util.network.NetworkAddressUtils;
import alluxio.wire.WorkerNetAddress;

import java.io.IOException;
import java.io.InputStream;
import java.io.OutputStream;

import javax.annotation.concurrent.NotThreadSafe;

/**
 * A factory class to create various block streams in Alluxio.
 */
@NotThreadSafe
public final class StreamFactory {

  private StreamFactory() {} // prevent instantiation

  /**
   * Creates an {@link BlockOutStream}.
   *
   * @param context the file system context
   * @param blockId the block ID
   * @param blockSize the block size in bytes
   * @param address the Alluxio worker address
   * @param options the out stream options
   * @return the {@link OutputStream} object
   */
<<<<<<< HEAD
  public static BlockOutStream createBlockOutStream(FileSystemContext context, long blockId,
      long blockSize, WorkerNetAddress address, OutStreamOptions options) {
    if (address.getHost().equals(NetworkAddressUtils.getClientHostName()) && Configuration
        .getBoolean(PropertyKey.USER_SHORT_CIRCUIT_ENABLED) && !NettyUtils
        .isDomainSocketSupported(address)) {
      return BlockOutStream
          .createShortCircuitBlockOutStream(blockId, blockSize, address, context, options);
    } else {
      return BlockOutStream
          .createNettyBlockOutStream(blockId, blockSize, address, context, options);
    }
=======
  public static BlockOutStream createLocalBlockOutStream(FileSystemContext context, long blockId,
      long blockSize, WorkerNetAddress address, OutStreamOptions options) throws IOException {
    if (NettyUtils.isDomainSocketSupported(address)) {
      return BlockOutStream
          .createNettyBlockOutStream(blockId, blockSize, address, context, options);
    }
    return BlockOutStream
        .createShortCircuitBlockOutStream(blockId, blockSize, address, context, options);
  }

  /**
   * Creates an {@link BlockOutStream} that writes to a remote worker.
   *
   * @param context the file system context
   * @param blockId the block ID
   * @param blockSize the block size in bytes
   * @param address the Alluxio worker address
   * @param options the out stream options
   * @return the {@link OutputStream} object
   */
  public static BlockOutStream createRemoteBlockOutStream(FileSystemContext context, long blockId,
      long blockSize, WorkerNetAddress address, OutStreamOptions options) throws IOException {
    return BlockOutStream
        .createNettyBlockOutStream(blockId, blockSize, address, context, options);
>>>>>>> 598d09e7
  }

  /**
   * Creates an {@link BlockInStream} that reads from a local block.
   *
   * @param context the file system context
   * @param blockId the block ID
   * @param blockSize the block size in bytes
   * @param address the Alluxio worker address
   * @param openUfsBlockOptions the options to open a UFS block, set to null if this is block is
   *        not persisted in UFS
   * @param options the in stream options
   * @return the {@link InputStream} object
   */
<<<<<<< HEAD
  public static BlockInStream createBlockInStream(FileSystemContext context, long blockId,
      long blockSize, WorkerNetAddress address, Protocol.OpenUfsBlockOptions openUfsBlockOptions,
      InStreamOptions options) {
    if (address.getHost().equals(NetworkAddressUtils.getClientHostName()) && Configuration
        .getBoolean(PropertyKey.USER_SHORT_CIRCUIT_ENABLED) && !NettyUtils
        .isDomainSocketSupported(address)) {
      try {
        return BlockInStream
            .createShortCircuitBlockInStream(blockId, blockSize, address, context, options);
      } catch (NotFoundException e) {
        // Ignore.
      }
    }
    return BlockInStream
        .createNettyBlockInStream(blockId, blockSize, address, context, openUfsBlockOptions,
            options);
=======
  public static BlockInStream createLocalBlockInStream(FileSystemContext context, long blockId,
      long blockSize, WorkerNetAddress address, InStreamOptions options) throws IOException {
    if (NettyUtils.isDomainSocketSupported(address)) {
      return BlockInStream
          .createNettyBlockInStream(blockId, blockSize, address, context, options);
    }
    return BlockInStream
        .createShortCircuitBlockInStream(blockId, blockSize, address, context, options);
  }

  /**
   * Creates an {@link BlockInStream} that reads from a local block.
   *
   * @param context the file system context
   * @param blockId the block ID
   * @param blockSize the block size in bytes
   * @param address the Alluxio worker address
   * @param options the in stream options
   * @return the {@link InputStream} object
   */
  public static BlockInStream createRemoteBlockInStream(FileSystemContext context, long blockId,
      long blockSize, WorkerNetAddress address, InStreamOptions options) throws IOException {
    return BlockInStream
        .createNettyBlockInStream(blockId, blockSize, address, context, options);
  }

  /**
   * Creates an {@link BlockInStream} to read a block from UFS if that block is in UFS but not in
   * Alluxio. If the block is cached to Alluxio while it attempts to create the
   * {@link BlockInStream} that reads from UFS, it returns an {@link BlockInStream} that reads from
   * Alluxio instead.
   *
   * @param context the file system context
   * @param ufsPath the UFS path
   * @param blockId the block ID
   * @param blockSize the block size
   * @param blockStart the start position of the block in the UFS file
   * @param address the worker network address
   * @param mountId the id of the mount that this file is mapped to
   * @param options the in stream options
   * @return the input stream
   */
  public static BlockInStream createUfsBlockInStream(FileSystemContext context, String ufsPath,
      long blockId, long blockSize, long blockStart, WorkerNetAddress address, long mountId,
      InStreamOptions options) throws IOException {
    return BlockInStream.createUfsBlockInStream(context, ufsPath, blockId, blockSize, blockStart,
        mountId, address, options);
>>>>>>> 598d09e7
  }
}<|MERGE_RESOLUTION|>--- conflicted
+++ resolved
@@ -48,9 +48,8 @@
    * @param options the out stream options
    * @return the {@link OutputStream} object
    */
-<<<<<<< HEAD
   public static BlockOutStream createBlockOutStream(FileSystemContext context, long blockId,
-      long blockSize, WorkerNetAddress address, OutStreamOptions options) {
+      long blockSize, WorkerNetAddress address, OutStreamOptions options) throws IOException {
     if (address.getHost().equals(NetworkAddressUtils.getClientHostName()) && Configuration
         .getBoolean(PropertyKey.USER_SHORT_CIRCUIT_ENABLED) && !NettyUtils
         .isDomainSocketSupported(address)) {
@@ -60,32 +59,6 @@
       return BlockOutStream
           .createNettyBlockOutStream(blockId, blockSize, address, context, options);
     }
-=======
-  public static BlockOutStream createLocalBlockOutStream(FileSystemContext context, long blockId,
-      long blockSize, WorkerNetAddress address, OutStreamOptions options) throws IOException {
-    if (NettyUtils.isDomainSocketSupported(address)) {
-      return BlockOutStream
-          .createNettyBlockOutStream(blockId, blockSize, address, context, options);
-    }
-    return BlockOutStream
-        .createShortCircuitBlockOutStream(blockId, blockSize, address, context, options);
-  }
-
-  /**
-   * Creates an {@link BlockOutStream} that writes to a remote worker.
-   *
-   * @param context the file system context
-   * @param blockId the block ID
-   * @param blockSize the block size in bytes
-   * @param address the Alluxio worker address
-   * @param options the out stream options
-   * @return the {@link OutputStream} object
-   */
-  public static BlockOutStream createRemoteBlockOutStream(FileSystemContext context, long blockId,
-      long blockSize, WorkerNetAddress address, OutStreamOptions options) throws IOException {
-    return BlockOutStream
-        .createNettyBlockOutStream(blockId, blockSize, address, context, options);
->>>>>>> 598d09e7
   }
 
   /**
@@ -100,10 +73,9 @@
    * @param options the in stream options
    * @return the {@link InputStream} object
    */
-<<<<<<< HEAD
   public static BlockInStream createBlockInStream(FileSystemContext context, long blockId,
       long blockSize, WorkerNetAddress address, Protocol.OpenUfsBlockOptions openUfsBlockOptions,
-      InStreamOptions options) {
+      InStreamOptions options) throws IOException {
     if (address.getHost().equals(NetworkAddressUtils.getClientHostName()) && Configuration
         .getBoolean(PropertyKey.USER_SHORT_CIRCUIT_ENABLED) && !NettyUtils
         .isDomainSocketSupported(address)) {
@@ -117,54 +89,5 @@
     return BlockInStream
         .createNettyBlockInStream(blockId, blockSize, address, context, openUfsBlockOptions,
             options);
-=======
-  public static BlockInStream createLocalBlockInStream(FileSystemContext context, long blockId,
-      long blockSize, WorkerNetAddress address, InStreamOptions options) throws IOException {
-    if (NettyUtils.isDomainSocketSupported(address)) {
-      return BlockInStream
-          .createNettyBlockInStream(blockId, blockSize, address, context, options);
-    }
-    return BlockInStream
-        .createShortCircuitBlockInStream(blockId, blockSize, address, context, options);
-  }
-
-  /**
-   * Creates an {@link BlockInStream} that reads from a local block.
-   *
-   * @param context the file system context
-   * @param blockId the block ID
-   * @param blockSize the block size in bytes
-   * @param address the Alluxio worker address
-   * @param options the in stream options
-   * @return the {@link InputStream} object
-   */
-  public static BlockInStream createRemoteBlockInStream(FileSystemContext context, long blockId,
-      long blockSize, WorkerNetAddress address, InStreamOptions options) throws IOException {
-    return BlockInStream
-        .createNettyBlockInStream(blockId, blockSize, address, context, options);
-  }
-
-  /**
-   * Creates an {@link BlockInStream} to read a block from UFS if that block is in UFS but not in
-   * Alluxio. If the block is cached to Alluxio while it attempts to create the
-   * {@link BlockInStream} that reads from UFS, it returns an {@link BlockInStream} that reads from
-   * Alluxio instead.
-   *
-   * @param context the file system context
-   * @param ufsPath the UFS path
-   * @param blockId the block ID
-   * @param blockSize the block size
-   * @param blockStart the start position of the block in the UFS file
-   * @param address the worker network address
-   * @param mountId the id of the mount that this file is mapped to
-   * @param options the in stream options
-   * @return the input stream
-   */
-  public static BlockInStream createUfsBlockInStream(FileSystemContext context, String ufsPath,
-      long blockId, long blockSize, long blockStart, WorkerNetAddress address, long mountId,
-      InStreamOptions options) throws IOException {
-    return BlockInStream.createUfsBlockInStream(context, ufsPath, blockId, blockSize, blockStart,
-        mountId, address, options);
->>>>>>> 598d09e7
   }
 }