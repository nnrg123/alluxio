--- conflicted
+++ resolved
@@ -37,15 +37,9 @@
    * @return a new {@link UnderFileSystemFileOutStream}
    */
   public static OutputStream create(FileSystemContext context, InetSocketAddress address,
-<<<<<<< HEAD
-      OutStreamOptions options) throws IOException {
+      OutStreamOptions options) {
     return new UnderFileSystemFileOutStream(context, address, options.getMountId(),
         options.getUfsPath(), options.getOwner(), options.getGroup(), options.getMode());
-=======
-      OutStreamOptions options) {
-    return new UnderFileSystemFileOutStream(context, address, options.getUfsPath(),
-        options.getOwner(), options.getGroup(), options.getMode());
->>>>>>> d13b5d70
   }
 
   private final PacketOutStream mOutStream;
@@ -62,11 +56,7 @@
    * @param mode the mode of the ufs file
    */
   public UnderFileSystemFileOutStream(FileSystemContext context, InetSocketAddress address,
-<<<<<<< HEAD
-      long mountId, String ufsPath, String owner, String group, Mode mode) throws IOException {
-=======
-      String path, String owner, String group, Mode mode) {
->>>>>>> d13b5d70
+      long mountId, String ufsPath, String owner, String group, Mode mode) {
     super(PacketOutStream.createNettyPacketOutStream(context, address, Long.MAX_VALUE,
         Protocol.WriteRequest.newBuilder().setSessionId(-1).setTier(TIER_UNUSED)
             .setType(Protocol.RequestType.UFS_FILE).setMountId(mountId).setUfsPath(ufsPath)
