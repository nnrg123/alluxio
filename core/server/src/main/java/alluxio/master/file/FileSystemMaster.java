/*
 * The Alluxio Open Foundation licenses this work under the Apache License, version 2.0
 * (the “License”). You may not use this work except in compliance with the License, which is
 * available at www.apache.org/licenses/LICENSE-2.0
 *
 * This software is distributed on an "AS IS" basis, WITHOUT WARRANTIES OR CONDITIONS OF ANY KIND,
 * either express or implied, as more fully set forth in the License.
 *
 * See the NOTICE file distributed with this work for information regarding copyright ownership.
 */

package alluxio.master.file;

import alluxio.AlluxioURI;
import alluxio.Configuration;
import alluxio.Constants;
import alluxio.collections.PrefixList;
import alluxio.exception.AccessControlException;
import alluxio.exception.AlluxioException;
import alluxio.exception.BlockInfoException;
import alluxio.exception.DirectoryNotEmptyException;
import alluxio.exception.ExceptionMessage;
import alluxio.exception.FileAlreadyCompletedException;
import alluxio.exception.FileAlreadyExistsException;
import alluxio.exception.FileDoesNotExistException;
import alluxio.exception.InvalidFileSizeException;
import alluxio.exception.InvalidPathException;
import alluxio.exception.PreconditionMessage;
import alluxio.heartbeat.HeartbeatContext;
import alluxio.heartbeat.HeartbeatExecutor;
import alluxio.heartbeat.HeartbeatThread;
import alluxio.master.AbstractMaster;
import alluxio.master.MasterContext;
import alluxio.master.block.BlockId;
import alluxio.master.block.BlockMaster;
import alluxio.master.file.async.AsyncPersistHandler;
import alluxio.master.file.meta.FileSystemMasterView;
import alluxio.master.file.meta.Inode;
import alluxio.master.file.meta.InodeDirectory;
import alluxio.master.file.meta.InodeDirectoryIdGenerator;
import alluxio.master.file.meta.InodeFile;
import alluxio.master.file.meta.InodeLockGroup;
import alluxio.master.file.meta.LockedInodePath;
import alluxio.master.file.meta.InodePathPair;
import alluxio.master.file.meta.InodeTree;
import alluxio.master.file.meta.MountTable;
import alluxio.master.file.meta.PersistenceState;
<<<<<<< HEAD
import alluxio.master.file.meta.TempInodePathForChild;
import alluxio.master.file.meta.TempInodePathWithDescendant;
=======
import alluxio.master.file.meta.TempInodePathForDescendant;
>>>>>>> 31234311
import alluxio.master.file.meta.TtlBucket;
import alluxio.master.file.meta.TtlBucketList;
import alluxio.master.file.options.CompleteFileOptions;
import alluxio.master.file.options.CreateDirectoryOptions;
import alluxio.master.file.options.CreateFileOptions;
import alluxio.master.file.options.CreatePathOptions;
import alluxio.master.file.options.LoadMetadataOptions;
import alluxio.master.file.options.MountOptions;
import alluxio.master.file.options.SetAttributeOptions;
import alluxio.master.journal.AsyncJournalWriter;
import alluxio.master.journal.Journal;
import alluxio.master.journal.JournalOutputStream;
import alluxio.master.journal.JournalProtoUtils;
import alluxio.proto.journal.File.AddMountPointEntry;
import alluxio.proto.journal.File.AsyncPersistRequestEntry;
import alluxio.proto.journal.File.CompleteFileEntry;
import alluxio.proto.journal.File.DeleteFileEntry;
import alluxio.proto.journal.File.DeleteMountPointEntry;
import alluxio.proto.journal.File.InodeDirectoryEntry;
import alluxio.proto.journal.File.InodeDirectoryIdGeneratorEntry;
import alluxio.proto.journal.File.InodeFileEntry;
import alluxio.proto.journal.File.InodeLastModificationTimeEntry;
import alluxio.proto.journal.File.PersistDirectoryEntry;
import alluxio.proto.journal.File.ReinitializeFileEntry;
import alluxio.proto.journal.File.RenameEntry;
import alluxio.proto.journal.File.SetAttributeEntry;
import alluxio.proto.journal.File.StringPairEntry;
import alluxio.proto.journal.Journal.JournalEntry;
import alluxio.security.authorization.FileSystemAction;
import alluxio.security.authorization.PermissionStatus;
import alluxio.thrift.CommandType;
import alluxio.thrift.FileSystemCommand;
import alluxio.thrift.FileSystemCommandOptions;
import alluxio.thrift.FileSystemMasterClientService;
import alluxio.thrift.FileSystemMasterWorkerService;
import alluxio.thrift.PersistCommandOptions;
import alluxio.thrift.PersistFile;
import alluxio.underfs.UnderFileSystem;
import alluxio.util.IdUtils;
import alluxio.util.io.PathUtils;
import alluxio.wire.BlockInfo;
import alluxio.wire.BlockLocation;
import alluxio.wire.FileBlockInfo;
import alluxio.wire.FileInfo;
import alluxio.wire.WorkerInfo;

import com.google.common.base.Preconditions;
import com.google.common.base.Throwables;
import com.google.protobuf.Message;
import edu.umd.cs.findbugs.annotations.SuppressFBWarnings;
import org.apache.commons.lang.exception.ExceptionUtils;
import org.apache.thrift.TProcessor;
import org.slf4j.Logger;
import org.slf4j.LoggerFactory;

import java.io.IOException;
import java.util.ArrayList;
import java.util.Collections;
import java.util.HashMap;
import java.util.HashSet;
import java.util.List;
import java.util.Map;
import java.util.Set;
import java.util.concurrent.Future;

import javax.annotation.concurrent.NotThreadSafe;

/**
 * The master that handles all file system metadata management.
 */
@NotThreadSafe // TODO(jiri): make thread-safe (c.f. ALLUXIO-1664)
public final class FileSystemMaster extends AbstractMaster {
  private static final Logger LOG = LoggerFactory.getLogger(Constants.LOGGER_TYPE);

  /**
   * Locking in the FileSystemMaster
   *
   * Individual paths are locked in the inode tree. In order to read or write any inode, the path
   * must be locked. A path is locked via one of the lock methods in {@link InodeTree}, such as
   * {@link InodeTree#lockInodePath(AlluxioURI, InodeTree.LockMode)} or
   * {@link InodeTree#lockFullInodePath(AlluxioURI, InodeTree.LockMode)}. These lock methods return
   * an {@link LockedInodePath}, which represents a locked path of inodes. These locked paths
   * ({@link LockedInodePath}) must be unlocked. In order to ensure a locked
   * {@link LockedInodePath} is always unlocked, the following paradigm is recommended:
   *
   * <p><blockquote><pre>
   *    try (LockedInodePath inodePath = mInodeTree.lockInodePath(path, InodeTree.LockMode.READ)) {
   *      ...
   *    }
   * </pre></blockquote>
   *
   *
   * Method Conventions in the FileSystemMaster
   *
   * All of the flow of the FileSystemMaster follow a convention. There are essentially 4 main
   * types of methods:
   *   (A) public api methods
   *   (B) private (or package private) methods that journal
   *   (C) private (or package private) internal methods
   *   (D) private FromEntry methods used to replay entries from the journal
   *
   * (A) public api methods:
   * These methods are public and are accessed by the RPC and REST APIs. These methods lock all
   * the required paths, and also perform all permission checking.
   * (A) cannot call (A)
   * (A) can call (B)
   * (A) can call (C)
   * (A) cannot call (D)
   *
   * (B) private (or package private) methods that journal:
   * These methods perform the work from the public apis, and also asynchronously write to the
   * journal (for write operations). The names of these methods are suffixed with "AndJournal".
   * (B) cannot call (A)
   * (B) can call (B)
   * (B) can call (C)
   * (B) cannot call (D)
   *
   * (C) private (or package private) internal methods:
   * These methods perform the rest of the work, and do not do any journaling. The names of these
   * methods are suffixed by "Internal".
   * (C) cannot call (A)
   * (C) cannot call (B)
   * (C) can call (C)
   * (C) cannot call (D)
   *
   * (D) private FromEntry methods used to replay entries from the journal:
   * These methods are used to replay entries from reading the journal. This is done on start, as
   * well as for standby masters.
   * (D) cannot call (A)
   * (D) cannot call (B)
   * (D) can call (C)
   * (D) cannot call (D)
   */

  /** Handle to the block master. */
  private final BlockMaster mBlockMaster;

  /** This manages the file system inode structure. This must be journaled. */
  private final InodeTree mInodeTree;

  /** This manages the file system mount points. */
  private final MountTable mMountTable;

  /** This maintains inodes with ttl set, for the for the ttl checker service to use. */
  private final TtlBucketList mTtlBuckets = new TtlBucketList();

  /** This generates unique directory ids. This must be journaled. */
  private final InodeDirectoryIdGenerator mDirectoryIdGenerator;

  /** This checks user permissions on different operations. */
  private final PermissionChecker mPermissionChecker;

  /** List of paths to always keep in memory. */
  private final PrefixList mWhitelist;

  /** The handler for async persistence. */
  private final AsyncPersistHandler mAsyncPersistHandler;

  /**
   * The service that checks for inode files with ttl set. We store it here so that it can be
   * accessed from tests.
   */
  @SuppressFBWarnings("URF_UNREAD_FIELD")
  private Future<?> mTtlCheckerService;

  /**
   * The service that detects lost files. We store it here so that it can be accessed from tests.
   */
  @SuppressFBWarnings("URF_UNREAD_FIELD")
  private Future<?> mLostFilesDetectionService;

  /**
   * @param baseDirectory the base journal directory
   * @return the journal directory for this master
   */
  public static String getJournalDirectory(String baseDirectory) {
    return PathUtils.concatPath(baseDirectory, Constants.FILE_SYSTEM_MASTER_NAME);
  }

  /**
   * Creates a new instance of {@link FileSystemMaster}.
   *
   * @param blockMaster the {@link BlockMaster} to use
   * @param journal the journal to use for tracking master operations
   */
  public FileSystemMaster(BlockMaster blockMaster, Journal journal) {
    super(journal, 2);
    mBlockMaster = blockMaster;

    mDirectoryIdGenerator = new InodeDirectoryIdGenerator(mBlockMaster);
    mMountTable = new MountTable();
    mInodeTree = new InodeTree(mBlockMaster, mDirectoryIdGenerator, mMountTable);

    // TODO(gene): Handle default config value for whitelist.
    Configuration conf = MasterContext.getConf();
    mWhitelist = new PrefixList(conf.getList(Constants.MASTER_WHITELIST, ","));

    mAsyncPersistHandler =
        AsyncPersistHandler.Factory.create(MasterContext.getConf(), new FileSystemMasterView(this));
    mPermissionChecker = new PermissionChecker(mInodeTree);
  }

  @Override
  public Map<String, TProcessor> getServices() {
    Map<String, TProcessor> services = new HashMap<>();
    services.put(Constants.FILE_SYSTEM_MASTER_CLIENT_SERVICE_NAME,
        new FileSystemMasterClientService.Processor<>(
            new FileSystemMasterClientServiceHandler(this)));
    services.put(Constants.FILE_SYSTEM_MASTER_WORKER_SERVICE_NAME,
        new FileSystemMasterWorkerService.Processor<>(
            new FileSystemMasterWorkerServiceHandler(this)));
    return services;
  }

  @Override
  public String getName() {
    return Constants.FILE_SYSTEM_MASTER_NAME;
  }

  @Override
  public void processJournalEntry(JournalEntry entry) throws IOException {
    Message innerEntry = JournalProtoUtils.unwrap(entry);
    if (innerEntry instanceof InodeFileEntry || innerEntry instanceof InodeDirectoryEntry) {
      try {
        mInodeTree.addInodeFromJournal(entry);
      } catch (AccessControlException e) {
        throw new RuntimeException(e);
      }
    } else if (innerEntry instanceof InodeLastModificationTimeEntry) {
      InodeLastModificationTimeEntry modTimeEntry = (InodeLastModificationTimeEntry) innerEntry;
      try (LockedInodePath inodePath = mInodeTree.lockFullInodePath(modTimeEntry.getId(),
          InodeTree.LockMode.WRITE)) {
        inodePath.getInode().setLastModificationTimeMs(modTimeEntry.getLastModificationTimeMs());
      } catch (FileDoesNotExistException e) {
        throw new RuntimeException(e);
      }
    } else if (innerEntry instanceof PersistDirectoryEntry) {
      PersistDirectoryEntry typedEntry = (PersistDirectoryEntry) innerEntry;
      try (LockedInodePath inodePath = mInodeTree.lockFullInodePath(typedEntry.getId(),
          InodeTree.LockMode.WRITE)) {
        inodePath.getInode().setPersistenceState(PersistenceState.PERSISTED);
      } catch (FileDoesNotExistException e) {
        throw new RuntimeException(e);
      }
    } else if (innerEntry instanceof CompleteFileEntry) {
      try {
        completeFileFromEntry((CompleteFileEntry) innerEntry);
      } catch (InvalidPathException | InvalidFileSizeException | FileAlreadyCompletedException e) {
        throw new RuntimeException(e);
      }
    } else if (innerEntry instanceof SetAttributeEntry) {
      try {
        setAttributeFromEntry((SetAttributeEntry) innerEntry);
      } catch (FileDoesNotExistException e) {
        throw new RuntimeException(e);
      }
    } else if (innerEntry instanceof DeleteFileEntry) {
      deleteFromEntry((DeleteFileEntry) innerEntry);
    } else if (innerEntry instanceof RenameEntry) {
      renameFromEntry((RenameEntry) innerEntry);
    } else if (innerEntry instanceof InodeDirectoryIdGeneratorEntry) {
      mDirectoryIdGenerator.initFromJournalEntry((InodeDirectoryIdGeneratorEntry) innerEntry);
    } else if (innerEntry instanceof ReinitializeFileEntry) {
      resetBlockFileFromEntry((ReinitializeFileEntry) innerEntry);
    } else if (innerEntry instanceof AddMountPointEntry) {
      try {
        mountFromEntry((AddMountPointEntry) innerEntry);
      } catch (FileAlreadyExistsException | InvalidPathException e) {
        throw new RuntimeException(e);
      }
    } else if (innerEntry instanceof DeleteMountPointEntry) {
      try {
        unmountFromEntry((DeleteMountPointEntry) innerEntry);
      } catch (InvalidPathException | FileDoesNotExistException e) {
        throw new RuntimeException(e);
      }
    } else if (innerEntry instanceof AsyncPersistRequestEntry) {
      try {
        long fileId = ((AsyncPersistRequestEntry) innerEntry).getFileId();
        try (LockedInodePath inodePath = mInodeTree
            .lockFullInodePath(fileId, InodeTree.LockMode.WRITE)) {
          scheduleAsyncPersistenceInternal(inodePath);
        }
        // NOTE: persistence is asynchronous so there is no guarantee the path will still exist
        mAsyncPersistHandler.scheduleAsyncPersistence(getPath(fileId));
      } catch (AlluxioException e) {
        // It's possible that rescheduling the async persist calls fails, because the blocks may no
        // longer be in the memory
        LOG.error(e.getMessage());
      }
    } else {
      throw new IOException(ExceptionMessage.UNEXPECTED_JOURNAL_ENTRY.getMessage(innerEntry));
    }
  }

  @Override
  public void streamToJournalCheckpoint(JournalOutputStream outputStream) throws IOException {
    mInodeTree.streamToJournalCheckpoint(outputStream);
    outputStream.writeEntry(mDirectoryIdGenerator.toJournalEntry());
  }

  @Override
  public void start(boolean isLeader) throws IOException {
    if (isLeader) {
      // Only initialize root when isLeader because when initializing root, BlockMaster needs to
      // write journal entry, if it is not leader, BlockMaster won't have a writable journal.
      // If it is standby, it should be able to load the inode tree from leader's checkpoint.
      mInodeTree.initializeRoot(PermissionStatus.defaults()
          .applyDirectoryUMask(MasterContext.getConf())
          .setUserFromLoginModule(MasterContext.getConf()));
      String defaultUFS = MasterContext.getConf().get(Constants.UNDERFS_ADDRESS);
      try {
        mMountTable.add(new AlluxioURI(MountTable.ROOT), new AlluxioURI(defaultUFS),
            MountOptions.defaults());
      } catch (FileAlreadyExistsException | InvalidPathException e) {
        throw new IOException("Failed to mount the default UFS " + defaultUFS);
      }
    }
    // Call super.start after mInodeTree is initialized because mInodeTree is needed to write
    // a journal entry during super.start. Call super.start before calling
    // getExecutorService() because the super.start initializes the executor service.
    super.start(isLeader);
    if (isLeader) {
      mTtlCheckerService = getExecutorService().submit(
          new HeartbeatThread(HeartbeatContext.MASTER_TTL_CHECK, new MasterInodeTtlCheckExecutor(),
              MasterContext.getConf().getInt(Constants.MASTER_TTL_CHECKER_INTERVAL_MS)));
      mLostFilesDetectionService = getExecutorService().submit(new HeartbeatThread(
          HeartbeatContext.MASTER_LOST_FILES_DETECTION, new LostFilesDetectionHeartbeatExecutor(),
          MasterContext.getConf().getInt(Constants.MASTER_HEARTBEAT_INTERVAL_MS)));
    }
  }

  /**
   * Returns the file id for a given path. If the given path does not exist in Alluxio, the method
   * attempts to load it from UFS.
   * <p>
   * This operation requires users to have {@link FileSystemAction#READ} permission of the path.
   *
   * @param path the path to get the file id for
   * @return the file id for a given path, or -1 if there is no file at that path
   * @throws AccessControlException if permission checking fails
   */
  public long getFileId(AlluxioURI path) throws AccessControlException {
    long flushCounter = AsyncJournalWriter.INVALID_FLUSH_COUNTER;
    try (LockedInodePath inodePath = mInodeTree.lockInodePath(path, InodeTree.LockMode.WRITE)) {
      // This is WRITE locked, since loading metadata is possible.
      mPermissionChecker.checkPermission(FileSystemAction.READ, inodePath);
      flushCounter = loadMetadataIfNotExistAndJournal(inodePath,
          LoadMetadataOptions.defaults().setCreateAncestors(true));
      mInodeTree.ensureFullInodePath(inodePath, InodeTree.LockMode.READ);
      return inodePath.getInode().getId();
    } catch (InvalidPathException | FileDoesNotExistException e) {
      return IdUtils.INVALID_FILE_ID;
    } finally {
      // finally runs after resources are closed (unlocked).
      waitForJournalFlush(flushCounter);
    }
  }

  /**
   * Returns the {@link FileInfo} for a given file id. This method is not user-facing but supposed
   * to be called by other internal servers (e.g., block workers and web UI servers).
   *
   * @param fileId the file id to get the {@link FileInfo} for
   * @return the {@link FileInfo} for the given file
   * @throws FileDoesNotExistException if the file does not exist
   */
  // Currently used by Lineage Master and WebUI
  // TODO(binfan): Add permission checking for internal APIs
  public FileInfo getFileInfo(long fileId) throws FileDoesNotExistException {
    MasterContext.getMasterSource().incGetFileInfoOps(1);
    try (
        LockedInodePath inodePath = mInodeTree.lockFullInodePath(fileId, InodeTree.LockMode.READ)) {
      return getFileInfoInternal(inodePath);
    }
  }

  /**
   * Returns the {@link FileInfo} for a given path.
   * <p>
   * This operation requires users to have {@link FileSystemAction#READ} permission on the path.
   *
   * @param path the path to get the {@link FileInfo} for
   * @return the {@link FileInfo} for the given file id
   * @throws FileDoesNotExistException if the file does not exist
   * @throws InvalidPathException if the file path is not valid
   * @throws AccessControlException if permission checking fails
   */
  // TODO(peis): Add an option not to load metadata.
  public FileInfo getFileInfo(AlluxioURI path)
      throws FileDoesNotExistException, InvalidPathException, AccessControlException {
    MasterContext.getMasterSource().incGetFileInfoOps(1);
    long flushCounter = AsyncJournalWriter.INVALID_FLUSH_COUNTER;
    try (LockedInodePath inodePath = mInodeTree.lockInodePath(path, InodeTree.LockMode.WRITE)) {
      // This is WRITE locked, since loading metadata is possible.
      mPermissionChecker.checkPermission(FileSystemAction.READ, inodePath);
      flushCounter = loadMetadataIfNotExistAndJournal(inodePath,
          LoadMetadataOptions.defaults().setCreateAncestors(true));
      mInodeTree.ensureFullInodePath(inodePath, InodeTree.LockMode.READ);
      return getFileInfoInternal(inodePath);
    } finally {
      // finally runs after resources are closed (unlocked).
      waitForJournalFlush(flushCounter);
    }
  }

  /**
<<<<<<< HEAD
   * @param inodePath the {@link InodePath} to get the {@link FileInfo} for
=======
   * @param inodePath the {@link LockedInodePath} to get the {@linke FileInfo} for
>>>>>>> 31234311
   * @return the {@link FileInfo} for the given inode
   * @throws FileDoesNotExistException if the file does not exist
   */
  private FileInfo getFileInfoInternal(LockedInodePath inodePath) throws FileDoesNotExistException {
    Inode<?> inode = inodePath.getInode();
    AlluxioURI uri = inodePath.getUri();
    FileInfo fileInfo = inode.generateClientFileInfo(uri.toString());
    fileInfo.setInMemoryPercentage(getInMemoryPercentage(inode));
    if (inode instanceof InodeFile) {
      try {
        fileInfo.setFileBlockInfos(getFileBlockInfoListInternal(inodePath));
      } catch (InvalidPathException e) {
        throw new FileDoesNotExistException(e.getMessage(), e);
      }
    }
    MountTable.Resolution resolution;
    try {
      resolution = mMountTable.resolve(uri);
    } catch (InvalidPathException e) {
      throw new FileDoesNotExistException(e.getMessage(), e);
    }
    AlluxioURI resolvedUri = resolution.getUri();
    // Only set the UFS path if the path is nested under a mount point.
    if (!uri.equals(resolvedUri)) {
      fileInfo.setUfsPath(resolvedUri.toString());
    }
    MasterContext.getMasterSource().incFileInfosGot(1);
    return fileInfo;
  }

  /**
   * @param fileId the file id
   * @return the persistence state for the given file
   * @throws FileDoesNotExistException if the file does not exist
   */
  // Internal facing, currently used by Lineage master
  // TODO(binfan): Add permission checking for internal APIs
  public PersistenceState getPersistenceState(long fileId) throws FileDoesNotExistException {
    try (
        LockedInodePath inodePath = mInodeTree.lockFullInodePath(fileId, InodeTree.LockMode.READ)) {
      return inodePath.getInode().getPersistenceState();
    }
  }

  /**
   * Returns a list {@link FileInfo} for a given path. If the given path is a file, the list only
   * contains a single object. If it is a directory, the resulting list contains all direct children
   * of the directory.
   * <p>
   * This operation requires users to have
   * {@link FileSystemAction#READ} permission on the path, and also
   * {@link FileSystemAction#EXECUTE} permission on the path if it is a directory.
   *
   * @param path the path to get the {@link FileInfo} list for
   * @param loadDirectChildren whether to load the direct children if path is a directory if its
   *        direct children have not beed loaded before
   * @return the list of {@link FileInfo}s
   * @throws AccessControlException if permission checking fails
   * @throws FileDoesNotExistException if the file does not exist
   * @throws InvalidPathException if the path is invalid
   */
  // TODO(peis): Create GetFileInfoListOptions and add an option not to load metadata.
  public List<FileInfo> getFileInfoList(AlluxioURI path, boolean loadDirectChildren)
      throws AccessControlException, FileDoesNotExistException, InvalidPathException {
    MasterContext.getMasterSource().incGetFileInfoOps(1);
    long flushCounter = AsyncJournalWriter.INVALID_FLUSH_COUNTER;
    try (LockedInodePath inodePath = mInodeTree.lockInodePath(path, InodeTree.LockMode.WRITE)) {
      // This is WRITE locked, since loading metadata is possible.
      mPermissionChecker.checkPermission(FileSystemAction.READ, inodePath);

      LoadMetadataOptions loadMetadataOptions =
          LoadMetadataOptions.defaults().setCreateAncestors(true)
              .setLoadDirectChildren(loadDirectChildren);
      Inode<?> inode = null;
      if (inodePath.fullPathExists()) {
        inode = inodePath.getInode();
        if (inode.isDirectory() && ((InodeDirectory) inode).isDirectChildrenLoaded()) {
          loadMetadataOptions.setLoadDirectChildren(false);
        }
      }

      flushCounter = loadMetadataIfNotExistAndJournal(inodePath, loadMetadataOptions);
      mInodeTree.ensureFullInodePath(inodePath, InodeTree.LockMode.READ);
      inode = inodePath.getInode();

      List<FileInfo> ret = new ArrayList<>();
      if (inode.isDirectory()) {
        TempInodePathForDescendant tempInodePath = new TempInodePathForDescendant(inodePath);
        mPermissionChecker.checkPermission(FileSystemAction.EXECUTE, inodePath);
        for (Inode<?> child : ((InodeDirectory) inode).getChildren()) {
          child.lockRead();
          try {
            // the path to child for getPath should already be locked.
            tempInodePath.setDescendant(child, mInodeTree.getPath(child));
            ret.add(getFileInfoInternal(tempInodePath));
          } finally {
            child.unlockRead();
          }
        }
      } else {
        ret.add(getFileInfoInternal(inodePath));
      }
      MasterContext.getMasterSource().incFileInfosGot(ret.size());
      return ret;
    } finally {
      // finally runs after resources are closed (unlocked).
      waitForJournalFlush(flushCounter);
    }
  }

  /**
   * @return a read-only view of the file system master
   */
  public FileSystemMasterView getFileSystemMasterView() {
    return new FileSystemMasterView(this);
  }

  /**
   * Completes a file. After a file is completed, it cannot be written to.
   * <p>
   * This operation requires users to have {@link FileSystemAction#WRITE} permission on the path.
   *
   * @param path the file path to complete
   * @param options the method options
   * @throws BlockInfoException if a block information exception is encountered
   * @throws FileDoesNotExistException if the file does not exist
   * @throws InvalidPathException if an invalid path is encountered
   * @throws InvalidFileSizeException if an invalid file size is encountered
   * @throws FileAlreadyCompletedException if the file is already completed
   * @throws AccessControlException if permission checking fails
   */
  public void completeFile(AlluxioURI path, CompleteFileOptions options)
      throws BlockInfoException, FileDoesNotExistException, InvalidPathException,
      InvalidFileSizeException, FileAlreadyCompletedException, AccessControlException {
    MasterContext.getMasterSource().incCompleteFileOps(1);
    long flushCounter = AsyncJournalWriter.INVALID_FLUSH_COUNTER;
    try (LockedInodePath inodePath = mInodeTree.lockFullInodePath(path, InodeTree.LockMode.WRITE)) {
      mPermissionChecker.checkPermission(FileSystemAction.WRITE, inodePath);
      // Even readonly mount points should be able to complete a file, for UFS reads in CACHE mode.
      flushCounter = completeFileAndJournal(inodePath, options);
    } finally {
      // finally runs after resources are closed (unlocked).
      waitForJournalFlush(flushCounter);
    }
  }

  /**
   * Completes a file. After a file is completed, it cannot be written to.
   * <p>
   * Writes to the journal.
   *
   * @param inodePath the {@link LockedInodePath} to complete
   * @param options the method options
   * @return the flush counter for journaling
   * @throws InvalidPathException if an invalid path is encountered
   * @throws FileDoesNotExistException if the file does not exist
   * @throws BlockInfoException if a block information exception is encountered
   * @throws FileAlreadyCompletedException if the file is already completed
   * @throws InvalidFileSizeException if an invalid file size is encountered
   */
  private long completeFileAndJournal(LockedInodePath inodePath, CompleteFileOptions options)
      throws InvalidPathException, FileDoesNotExistException, BlockInfoException,
      FileAlreadyCompletedException, InvalidFileSizeException {
    long opTimeMs = System.currentTimeMillis();
    Inode<?> inode = inodePath.getInode();
    if (!inode.isFile()) {
      throw new FileDoesNotExistException(
          ExceptionMessage.PATH_MUST_BE_FILE.getMessage(inodePath.getUri()));
    }

    InodeFile fileInode = (InodeFile) inode;
    List<Long> blockIdList = fileInode.getBlockIds();
    List<BlockInfo> blockInfoList = mBlockMaster.getBlockInfoList(blockIdList);
    if (!fileInode.isPersisted() && blockInfoList.size() != blockIdList.size()) {
      throw new BlockInfoException("Cannot complete a file without all the blocks committed");
    }

    // Iterate over all file blocks committed to Alluxio, computing the length and verify that all
    // the blocks (except the last one) is the same size as the file block size.
    long inMemoryLength = 0;
    long fileBlockSize = fileInode.getBlockSizeBytes();
    for (int i = 0; i < blockInfoList.size(); i++) {
      BlockInfo blockInfo = blockInfoList.get(i);
      inMemoryLength += blockInfo.getLength();
      if (i < blockInfoList.size() - 1 && blockInfo.getLength() != fileBlockSize) {
        throw new BlockInfoException(
            "Block index " + i + " has a block size smaller than the file block size ("
                + fileInode.getBlockSizeBytes() + ")");
      }
    }

    // If the file is persisted, its length is determined by UFS. Otherwise, its length is
    // determined by its memory footprint.
    long length = fileInode.isPersisted() ? options.getUfsLength() : inMemoryLength;

    completeFileInternal(fileInode.getBlockIds(), inodePath, length, opTimeMs);
    CompleteFileEntry completeFileEntry = CompleteFileEntry.newBuilder()
        .addAllBlockIds(fileInode.getBlockIds())
        .setId(inode.getId())
        .setLength(length)
        .setOpTimeMs(opTimeMs)
        .build();
    return appendJournalEntry(JournalEntry.newBuilder().setCompleteFile(completeFileEntry).build());
  }

  /**
   * @param blockIds the block ids to use
   * @param inodePath the {@link LockedInodePath} to complete
   * @param length the length to use
   * @param opTimeMs the operation time (in milliseconds)
   * @throws FileDoesNotExistException if the file does not exist
   * @throws InvalidPathException if an invalid path is encountered
   * @throws InvalidFileSizeException if an invalid file size is encountered
   * @throws FileAlreadyCompletedException if the file has already been completed
   */
  void completeFileInternal(List<Long> blockIds, LockedInodePath inodePath, long length,
      long opTimeMs)
      throws FileDoesNotExistException, InvalidPathException, InvalidFileSizeException,
      FileAlreadyCompletedException {
    InodeFile inode = inodePath.getInodeFile();
    inode.setBlockIds(blockIds);
    inode.setLastModificationTimeMs(opTimeMs);
    inode.complete(length);

    if (inode.isPersisted()) {
      // Commit all the file blocks (without locations) so the metadata for the block exists.
      long currLength = length;
      for (long blockId : inode.getBlockIds()) {
        long blockSize = Math.min(currLength, inode.getBlockSizeBytes());
        mBlockMaster.commitBlockInUFS(blockId, blockSize);
        currLength -= blockSize;
      }
    }
    MasterContext.getMasterSource().incFilesCompleted(1);
  }

  /**
   * @param entry the entry to use
   * @throws InvalidPathException if an invalid path is encountered
   * @throws InvalidFileSizeException if an invalid file size is encountered
   * @throws FileAlreadyCompletedException if the file has already been completed
   */
  private void completeFileFromEntry(CompleteFileEntry entry)
      throws InvalidPathException, InvalidFileSizeException, FileAlreadyCompletedException {
    try (LockedInodePath inodePath = mInodeTree
        .lockFullInodePath(entry.getId(), InodeTree.LockMode.WRITE)) {
      completeFileInternal(entry.getBlockIdsList(), inodePath, entry.getLength(),
          entry.getOpTimeMs());
    } catch (FileDoesNotExistException e) {
      throw new RuntimeException(e);
    }
  }

  /**
   * Creates a file (not a directory) for a given path.
   * <p>
   * This operation requires {@link FileSystemAction#WRITE} permission on the parent of this path.
   *
   * @param path the file to create
   * @param options method options
   * @return the file id of the create file
   * @throws InvalidPathException if an invalid path is encountered
   * @throws FileAlreadyExistsException if the file already exists
   * @throws BlockInfoException if an invalid block information in encountered
   * @throws IOException if the creation fails
   * @throws AccessControlException if permission checking fails
   * @throws FileDoesNotExistException if the parent of the path does not exist and the recursive
   *         option is false
   */
  public long createFile(AlluxioURI path, CreateFileOptions options)
      throws AccessControlException, InvalidPathException, FileAlreadyExistsException,
          BlockInfoException, IOException, FileDoesNotExistException {
    MasterContext.getMasterSource().incCreateFileOps(1);
    long flushCounter = AsyncJournalWriter.INVALID_FLUSH_COUNTER;
    try (LockedInodePath inodePath = mInodeTree.lockInodePath(path, InodeTree.LockMode.WRITE)) {
      mPermissionChecker.checkParentPermission(FileSystemAction.WRITE, inodePath);
      mMountTable.checkUnderWritableMountPoint(path);
      flushCounter = createFileAndJournal(inodePath, options);
      return inodePath.getInode().getId();
    } finally {
      // finally runs after resources are closed (unlocked).
      waitForJournalFlush(flushCounter);
    }
  }

  /**
   * Creates a file (not a directory) for a given path.
   * <p>
   * Writes to the journal.
   *
   * @param inodePath the file to create
   * @param options method options
   * @return the file id of the create file
   * @throws FileAlreadyExistsException if the file already exists
   * @throws BlockInfoException if an invalid block information in encountered
   * @throws FileDoesNotExistException if the parent of the path does not exist and the recursive
   *         option is false
   * @throws InvalidPathException if an invalid path is encountered
   * @throws IOException if the creation fails
   */
  private long createFileAndJournal(LockedInodePath inodePath, CreateFileOptions options)
      throws FileAlreadyExistsException, BlockInfoException, FileDoesNotExistException,
      InvalidPathException, IOException {
    InodeTree.CreatePathResult createResult = createFileInternal(inodePath, options);

    long counter = appendJournalEntry(mDirectoryIdGenerator.toJournalEntry());
    counter = AsyncJournalWriter.getFlushCounter(counter, journalCreatePathResult(createResult));
    return counter;
  }

  /**
   * @param inodePath the path to be created
   * @param options method options
   * @return {@link InodeTree.CreatePathResult} with the path creation result
   * @throws InvalidPathException if an invalid path is encountered
   * @throws FileAlreadyExistsException if the file already exists
   * @throws BlockInfoException if invalid block information is encountered
   * @throws IOException if an I/O error occurs
   * @throws FileDoesNotExistException if the parent of the path does not exist and the recursive
   *         option is false
   */
  InodeTree.CreatePathResult createFileInternal(LockedInodePath inodePath,
      CreateFileOptions options)
      throws InvalidPathException, FileAlreadyExistsException, BlockInfoException, IOException,
      FileDoesNotExistException {
    InodeTree.CreatePathResult createResult = mInodeTree.createPath(inodePath, options);
    // If the create succeeded, the list of created inodes will not be empty.
    List<Inode<?>> created = createResult.getCreated();
    InodeFile inode = (InodeFile) created.get(created.size() - 1);
    if (mWhitelist.inList(inodePath.getUri().toString())) {
      inode.setCacheable(true);
    }

    mTtlBuckets.insert(inode);

    MasterContext.getMasterSource().incFilesCreated(1);
    MasterContext.getMasterSource().incDirectoriesCreated(created.size() - 1);
    return createResult;
  }

  /**
   * Reinitializes the blocks of an existing open file.
   *
   * @param path the path to the file
   * @param blockSizeBytes the new block size
   * @param ttl the ttl
   * @return the file id
   * @throws InvalidPathException if the path is invalid
   * @throws FileDoesNotExistException if the path does not exist
   */
  // Used by lineage master
  public long reinitializeFile(AlluxioURI path, long blockSizeBytes, long ttl)
      throws InvalidPathException, FileDoesNotExistException {
    long flushCounter = AsyncJournalWriter.INVALID_FLUSH_COUNTER;
    try (LockedInodePath inodePath = mInodeTree.lockFullInodePath(path, InodeTree.LockMode.WRITE)) {
      long id = mInodeTree.reinitializeFile(inodePath, blockSizeBytes, ttl);
      ReinitializeFileEntry reinitializeFile = ReinitializeFileEntry.newBuilder()
          .setPath(path.getPath())
          .setBlockSizeBytes(blockSizeBytes)
          .setTtl(ttl)
          .build();
      flushCounter = appendJournalEntry(
          JournalEntry.newBuilder().setReinitializeFile(reinitializeFile).build());
      return id;
    } finally {
      // finally runs after resources are closed (unlocked).
      waitForJournalFlush(flushCounter);
    }
  }

  /**
   * @param entry the entry to use
   */
  private void resetBlockFileFromEntry(ReinitializeFileEntry entry) {
    try (LockedInodePath inodePath = mInodeTree
        .lockFullInodePath(new AlluxioURI(entry.getPath()), InodeTree.LockMode.WRITE)) {
      mInodeTree.reinitializeFile(inodePath, entry.getBlockSizeBytes(), entry.getTtl());
    } catch (InvalidPathException | FileDoesNotExistException e) {
      throw new RuntimeException(e);
    }
  }

  /**
   * Gets a new block id for the next block of a given file to write to.
   * <p>
   * This operation requires users to have {@link FileSystemAction#WRITE} permission on the path as
   * this API is called when creating a new block for a file.
   *
   * @param path the path of the file to get the next block id for
   * @return the next block id for the given file
   * @throws FileDoesNotExistException if the file does not exist
   * @throws InvalidPathException if the given path is not valid
   * @throws AccessControlException if permission checking fails
   */
  public long getNewBlockIdForFile(AlluxioURI path)
      throws FileDoesNotExistException, InvalidPathException, AccessControlException {
    MasterContext.getMasterSource().incGetNewBlockOps(1);
    try (LockedInodePath inodePath = mInodeTree.lockFullInodePath(path, InodeTree.LockMode.WRITE)) {
      mPermissionChecker.checkPermission(FileSystemAction.WRITE, inodePath);
      MasterContext.getMasterSource().incNewBlocksGot(1);
      return inodePath.getInodeFile().getNewBlockId();
    }
  }

  /**
   * @return the number of files and directories
   */
  public int getNumberOfPaths() {
    return mInodeTree.getSize();
  }

  /**
   * @return the number of pinned files and directories
   */
  public int getNumberOfPinnedFiles() {
    return mInodeTree.getPinnedSize();
  }

  /**
   * Deletes a given path.
   * <p>
   * This operation requires user to have {@link FileSystemAction#WRITE}
   * permission on the parent of the path.
   *
   * @param path the path to delete
   * @param recursive if true, will delete all its children
   * @throws DirectoryNotEmptyException if recursive is false and the file is a nonempty directory
   * @throws FileDoesNotExistException if the file does not exist
   * @throws IOException if an I/O error occurs
   * @throws AccessControlException if permission checking fails
   * @throws InvalidPathException if the path is invalid
   */
  public void delete(AlluxioURI path, boolean recursive)
      throws IOException, FileDoesNotExistException, DirectoryNotEmptyException,
          InvalidPathException, AccessControlException {
    MasterContext.getMasterSource().incDeletePathOps(1);
    long flushCounter = AsyncJournalWriter.INVALID_FLUSH_COUNTER;
    try (LockedInodePath inodePath = mInodeTree.lockFullInodePath(path, InodeTree.LockMode.WRITE)) {
      mPermissionChecker.checkParentPermission(FileSystemAction.WRITE, inodePath);
      mMountTable.checkUnderWritableMountPoint(path);
      flushCounter = deleteAndJournal(inodePath, recursive);
    } finally {
      // finally runs after resources are closed (unlocked).
      waitForJournalFlush(flushCounter);
    }
  }

  /**
   * Deletes a given path.
   * <p>
   * Writes to the journal.
   *
   * @param inodePath the path to delete
   * @param recursive if true, will delete all its children
   * @return the flush counter for journaling
   * @throws InvalidPathException if the path is invalid
   * @throws FileDoesNotExistException if the file does not exist
   * @throws IOException if an I/O error occurs
   * @throws DirectoryNotEmptyException if recursive is false and the file is a nonempty directory
   */
  private long deleteAndJournal(LockedInodePath inodePath, boolean recursive)
      throws InvalidPathException, FileDoesNotExistException, IOException,
      DirectoryNotEmptyException {
    Inode<?> inode = inodePath.getInode();
    long fileId = inode.getId();
    long opTimeMs = System.currentTimeMillis();
    deleteInternal(inodePath, recursive, false, opTimeMs);
    DeleteFileEntry deleteFile = DeleteFileEntry.newBuilder()
        .setId(fileId)
        .setRecursive(recursive)
        .setOpTimeMs(opTimeMs)
        .build();
    return appendJournalEntry(JournalEntry.newBuilder().setDeleteFile(deleteFile).build());
  }

  /**
   * @param entry the entry to use
   */
  private void deleteFromEntry(DeleteFileEntry entry) {
    MasterContext.getMasterSource().incDeletePathOps(1);
    try (LockedInodePath inodePath = mInodeTree
        .lockFullInodePath(entry.getId(), InodeTree.LockMode.WRITE)) {
      deleteInternal(inodePath, entry.getRecursive(), true, entry.getOpTimeMs());
    } catch (Exception e) {
      throw new RuntimeException(e);
    }
  }

  /**
   * Convenience method for avoiding {@link DirectoryNotEmptyException} when calling
   * {@link #deleteInternal(LockedInodePath, boolean, boolean, long)}.
   *
   * @param inodePath the {@link LockedInodePath} to delete
   * @param replayed whether the operation is a result of replaying the journal
   * @param opTimeMs the time of the operation
   * @throws FileDoesNotExistException if a non-existent file is encountered
   * @throws InvalidPathException if the fileId is for the root directory
   * @throws IOException if an I/O error is encountered
   */
<<<<<<< HEAD
  private void deleteRecursiveInternal(InodePath inodePath, boolean replayed, long opTimeMs)
      throws FileDoesNotExistException, IOException, InvalidPathException {
=======
  private boolean deleteRecursiveInternal(LockedInodePath inodePath, boolean replayed,
      long opTimeMs)
      throws FileDoesNotExistException, IOException {
>>>>>>> 31234311
    try {
      deleteInternal(inodePath, true, replayed, opTimeMs);
    } catch (DirectoryNotEmptyException e) {
      throw new IllegalStateException(
          "deleteInternal should never throw DirectoryNotEmptyException when recursive is true", e);
    }
  }

  /**
   * Implements file deletion.
   *
   * @param inodePath the file {@link LockedInodePath}
   * @param recursive if the file id identifies a directory, this flag specifies whether the
   *        directory content should be deleted recursively
   * @param replayed whether the operation is a result of replaying the journal
   * @param opTimeMs the time of the operation
   * @throws FileDoesNotExistException if a non-existent file is encountered
   * @throws IOException if an I/O error is encountered
   * @throws InvalidPathException if the specified path is the root
   * @throws DirectoryNotEmptyException if recursive is false and the file is a nonempty directory
   */
<<<<<<< HEAD
  private void deleteInternal(InodePath inodePath, boolean recursive, boolean replayed,
      long opTimeMs) throws FileDoesNotExistException, IOException, DirectoryNotEmptyException,
      InvalidPathException {
=======
  boolean deleteInternal(LockedInodePath inodePath, boolean recursive, boolean replayed,
      long opTimeMs) throws FileDoesNotExistException, IOException, DirectoryNotEmptyException {
>>>>>>> 31234311
    // TODO(jiri): A crash after any UFS object is deleted and before the delete operation is
    // journaled will result in an inconsistency between Alluxio and UFS.
    if (!inodePath.fullPathExists()) {
      return;
    }
    Inode<?> inode = inodePath.getInode();
    if (inode == null) {
      return;
    }
    if (inode.isDirectory() && !recursive && ((InodeDirectory) inode).getNumberOfChildren() > 0) {
      // inode is nonempty, and we don't want to delete a nonempty directory unless recursive is
      // true
      throw new DirectoryNotEmptyException(ExceptionMessage.DELETE_NONEMPTY_DIRECTORY_NONRECURSIVE,
          inode.getName());
    }
    if (mInodeTree.isRootId(inode.getId())) {
      // The root cannot be deleted.
      throw new InvalidPathException(ExceptionMessage.DELETE_ROOT_DIRECTORY.getMessage());
    }

    List<Inode<?>> delInodes = new ArrayList<Inode<?>>();
    delInodes.add(inode);

    try (InodeLockGroup lockGroup = mInodeTree
        .lockDescendants(inodePath, InodeTree.LockMode.WRITE)) {
      delInodes.addAll(lockGroup.getInodes());

      TempInodePathForDescendant tempInodePath = new TempInodePathForDescendant(inodePath);
      // We go through each inode, removing it from it's parent set and from mDelInodes. If it's a
      // file, we deal with the checkpoints and blocks as well.
      for (int i = delInodes.size() - 1; i >= 0; i--) {
        Inode<?> delInode = delInodes.get(i);
        // the path to delInode for getPath should already be locked.
        AlluxioURI alluxioUriToDel = mInodeTree.getPath(delInode);
        tempInodePath.setDescendant(delInode, alluxioUriToDel);

        // TODO(jiri): What should the Alluxio behavior be when a UFS delete operation fails?
        // Currently, it will result in an inconsistency between Alluxio and UFS.
        if (!replayed && delInode.isPersisted()) {
          try {
            // If this is a mount point, we have deleted all the children and can unmount it
            // TODO(calvin): Add tests (ALLUXIO-1831)
            if (mMountTable.isMountPoint(alluxioUriToDel)) {
              unmountInternal(tempInodePath);
            } else {
              // Delete the file in the under file system.
              MountTable.Resolution resolution = mMountTable.resolve(alluxioUriToDel);
              String ufsUri = resolution.getUri().toString();
              UnderFileSystem ufs = resolution.getUfs();
              if (!ufs.exists(ufsUri)) {
                LOG.warn("Deleted file does not exist in the underfs: {}", ufsUri);
              } else if (!ufs.delete(ufsUri, true)) {
                LOG.error("Failed to delete {} from the under file system", ufsUri);
                throw new IOException(ExceptionMessage.DELETE_FAILED_UFS.getMessage(ufsUri));
              }
            }
          } catch (InvalidPathException e) {
            LOG.warn(e.getMessage());
          }
        }

        if (delInode.isFile()) {
          // Remove corresponding blocks from workers and delete metadata in master.
          mBlockMaster.removeBlocks(((InodeFile) delInode).getBlockIds(), true /* delete */);
        }

        mInodeTree.deleteInode(tempInodePath, opTimeMs);
      }
    }

    MasterContext.getMasterSource().incPathsDeleted(delInodes.size());
  }

  /**
   * Gets the {@link FileBlockInfo} for all blocks of a file. If path is a directory, an exception
   * is thrown.
   * <p>
   * This operation requires the client user to have {@link FileSystemAction#READ} permission on the
   * the path.
   *
   * @param path the path to get the info for
   * @return a list of {@link FileBlockInfo} for all the blocks of the given path
   * @throws FileDoesNotExistException if the file does not exist or path is a directory
   * @throws InvalidPathException if the path of the given file is invalid
   * @throws AccessControlException if permission checking fails
   */
  public List<FileBlockInfo> getFileBlockInfoList(AlluxioURI path)
      throws FileDoesNotExistException, InvalidPathException, AccessControlException {
    MasterContext.getMasterSource().incGetFileBlockInfoOps(1);
    try (LockedInodePath inodePath = mInodeTree.lockFullInodePath(path, InodeTree.LockMode.READ)) {
      mPermissionChecker.checkPermission(FileSystemAction.READ, inodePath);
      List<FileBlockInfo> ret = getFileBlockInfoListInternal(inodePath);
      MasterContext.getMasterSource().incFileBlockInfosGot(ret.size());
      return ret;
    }
  }

  /**
   * @param inodePath the {@link LockedInodePath} to get the info for
   * @return a list of {@link FileBlockInfo} for all the blocks of the given inode
   * @throws InvalidPathException if the path of the given file is invalid
   */
  private List<FileBlockInfo> getFileBlockInfoListInternal(LockedInodePath inodePath)
    throws InvalidPathException, FileDoesNotExistException {
    InodeFile file = inodePath.getInodeFile();
    List<BlockInfo> blockInfoList = mBlockMaster.getBlockInfoList(file.getBlockIds());

    List<FileBlockInfo> ret = new ArrayList<>();
    for (BlockInfo blockInfo : blockInfoList) {
      ret.add(generateFileBlockInfo(inodePath, blockInfo));
    }
    return ret;
  }

  /**
   * Generates a {@link FileBlockInfo} object from internal metadata. This adds file information to
   * the block, such as the file offset, and additional UFS locations for the block.
   *
   * @param inodePath the file the block is a part of
   * @param blockInfo the {@link BlockInfo} to generate the {@link FileBlockInfo} from
   * @return a new {@link FileBlockInfo} for the block
   * @throws InvalidPathException if the mount table is not able to resolve the file
   */
  private FileBlockInfo generateFileBlockInfo(LockedInodePath inodePath, BlockInfo blockInfo)
      throws InvalidPathException, FileDoesNotExistException {
    InodeFile file = inodePath.getInodeFile();
    FileBlockInfo fileBlockInfo = new FileBlockInfo();
    fileBlockInfo.setBlockInfo(blockInfo);
    fileBlockInfo.setUfsLocations(new ArrayList<String>());

    // The sequence number part of the block id is the block index.
    long offset = file.getBlockSizeBytes() * BlockId.getSequenceNumber(blockInfo.getBlockId());
    fileBlockInfo.setOffset(offset);

    if (fileBlockInfo.getBlockInfo().getLocations().isEmpty() && file.isPersisted()) {
      // No alluxio locations, but there is a checkpoint in the under storage system. Add the
      // locations from the under storage system.
      MountTable.Resolution resolution = mMountTable.resolve(inodePath.getUri());
      String ufsUri = resolution.getUri().toString();
      UnderFileSystem ufs = resolution.getUfs();
      List<String> locs;
      try {
        locs = ufs.getFileLocations(ufsUri, fileBlockInfo.getOffset());
      } catch (IOException e) {
        return fileBlockInfo;
      }
      if (locs != null) {
        for (String loc : locs) {
          fileBlockInfo.getUfsLocations().add(loc);
        }
      }
    }
    return fileBlockInfo;
  }

  /**
   * Returns whether the inodeFile is fully in memory or not. The file is fully in memory only if
   * all the blocks of the file are in memory, in other words, the in memory percentage is 100.
   *
   * @return true if the file is fully in memory, false otherwise
   */
  private boolean isFullyInMemory(InodeFile inode) {
    return getInMemoryPercentage(inode) == 100;
  }

  /**
   * @return absolute paths of all in memory files
   */
  public List<AlluxioURI> getInMemoryFiles() {
    List<AlluxioURI> ret = new ArrayList<AlluxioURI>();
    getInMemoryFilesInternal(mInodeTree.getRoot(), new AlluxioURI(AlluxioURI.SEPARATOR), ret);
    return ret;
  }

  private void getInMemoryFilesInternal(Inode<?> inode, AlluxioURI uri,
      List<AlluxioURI> inMemoryFiles) {
    inode.lockRead();
    try {
      AlluxioURI newUri = uri.join(inode.getName());
      if (inode.isFile()) {
        if (isFullyInMemory((InodeFile) inode)) {
          inMemoryFiles.add(newUri);
        }
      } else {
        // This inode is a directory.
        Set<Inode<?>> children = ((InodeDirectory) inode).getChildren();
        for (Inode<?> child : children) {
          getInMemoryFilesInternal(child, newUri, inMemoryFiles);
        }
      }
    } finally {
      inode.unlockRead();
    }
  }

  /**
   * Gets the in-memory percentage of an Inode. For a file that has all blocks in memory, it returns
   * 100; for a file that has no block in memory, it returns 0. Returns 0 for a directory.
   *
   * @param inode the inode
   * @return the in memory percentage
   */
  private int getInMemoryPercentage(Inode<?> inode) {
    if (!inode.isFile()) {
      return 0;
    }
    InodeFile inodeFile = (InodeFile) inode;

    long length = inodeFile.getLength();
    if (length == 0) {
      return 100;
    }

    long inMemoryLength = 0;
    for (BlockInfo info : mBlockMaster.getBlockInfoList(inodeFile.getBlockIds())) {
      if (isInTopStorageTier(info)) {
        inMemoryLength += info.getLength();
      }
    }
    return (int) (inMemoryLength * 100 / length);
  }

  /**
   * @return true if the given block is in the top storage level in some worker, false otherwise
   */
  private boolean isInTopStorageTier(BlockInfo blockInfo) {
    for (BlockLocation location : blockInfo.getLocations()) {
      if (mBlockMaster.getGlobalStorageTierAssoc().getOrdinal(location.getTierAlias()) == 0) {
        return true;
      }
    }
    return false;
  }

  /**
   * Creates a directory for a given path.
   * <p>
   * This operation requires the client user to have
   * {@link FileSystemAction#WRITE} permission on the parent of the path.
   *
   * @param path the path of the directory
   * @param options method options
   * @throws InvalidPathException when the path is invalid, please see documentation on
   *         {@link InodeTree#createPath(LockedInodePath, CreatePathOptions)} for more details
   * @throws FileAlreadyExistsException when there is already a file at path
   * @throws IOException if a non-Alluxio related exception occurs
   * @throws AccessControlException if permission checking fails
   * @throws FileDoesNotExistException if the parent of the path does not exist and the recursive
   *         option is false
   */
  public void createDirectory(AlluxioURI path, CreateDirectoryOptions options)
      throws InvalidPathException, FileAlreadyExistsException, IOException, AccessControlException,
      FileDoesNotExistException {
    LOG.debug("createDirectory {} ", path);
    MasterContext.getMasterSource().incCreateDirectoriesOps(1);
    long flushCounter = AsyncJournalWriter.INVALID_FLUSH_COUNTER;
    try (LockedInodePath inodePath = mInodeTree.lockInodePath(path, InodeTree.LockMode.WRITE)) {
      mPermissionChecker.checkParentPermission(FileSystemAction.WRITE, inodePath);
      mMountTable.checkUnderWritableMountPoint(path);
      flushCounter = createDirectoryAndJournal(inodePath, options);
    } finally {
      // finally runs after resources are closed (unlocked).
      waitForJournalFlush(flushCounter);
    }
  }

  /**
   * Creates a directory for a given path.
   * <p>
   * Writes to the journal.
   *
   * @param inodePath the {@link LockedInodePath} of the directory
   * @param options method options
   * @return the flush counter for journaling
   * @throws FileAlreadyExistsException when there is already a file at path
   * @throws FileDoesNotExistException if the parent of the path does not exist and the recursive
   *         option is false
   * @throws InvalidPathException when the path is invalid, please see documentation on
   *         {@link InodeTree#createPath(LockedInodePath, CreatePathOptions)} for more details
   * @throws AccessControlException if permission checking fails
   * @throws IOException if a non-Alluxio related exception occurs
   */
  private long createDirectoryAndJournal(LockedInodePath inodePath, CreateDirectoryOptions options)
      throws FileAlreadyExistsException, FileDoesNotExistException, InvalidPathException,
      AccessControlException, IOException {
    InodeTree.CreatePathResult createResult = createDirectoryInternal(inodePath, options);
    long counter = appendJournalEntry(mDirectoryIdGenerator.toJournalEntry());
    counter = AsyncJournalWriter.getFlushCounter(counter, journalCreatePathResult(createResult));
    MasterContext.getMasterSource().incDirectoriesCreated(1);
    return counter;
  }

  /**
   * Implementation of directory creation for a given path.
   *
   * @param inodePath the path of the directory
   * @param options method options
   * @return an {@link alluxio.master.file.meta.InodeTree.CreatePathResult} representing the
   *         modified inodes and created inodes during path creation
   * @throws InvalidPathException when the path is invalid, please see documentation on
   *         {@link InodeTree#createPath(LockedInodePath, CreatePathOptions)} for more details
   * @throws FileAlreadyExistsException when there is already a file at path
   * @throws IOException if a non-Alluxio related exception occurs
   * @throws AccessControlException if permission checking fails
   */
  private InodeTree.CreatePathResult createDirectoryInternal(LockedInodePath inodePath,
      CreateDirectoryOptions options) throws InvalidPathException, FileAlreadyExistsException,
      IOException, AccessControlException, FileDoesNotExistException {
    try {
      return mInodeTree.createPath(inodePath, options);
    } catch (BlockInfoException e) {
      // Since we are creating a directory, the block size is ignored, no such exception should
      // happen.
      Throwables.propagate(e);
    }
    return null;
  }

  /**
   * Journals the {@link InodeTree.CreatePathResult}. This does not flush the journal.
   * Synchronization is required outside of this method.
   *
   * @param createResult the {@link InodeTree.CreatePathResult} to journal
   * @return the flush counter for journaling
   */
  private long journalCreatePathResult(InodeTree.CreatePathResult createResult) {
    long counter = AsyncJournalWriter.INVALID_FLUSH_COUNTER;
    for (Inode<?> inode : createResult.getModified()) {
      InodeLastModificationTimeEntry inodeLastModificationTime =
          InodeLastModificationTimeEntry.newBuilder()
          .setId(inode.getId())
          .setLastModificationTimeMs(inode.getLastModificationTimeMs())
          .build();
      counter = appendJournalEntry(JournalEntry.newBuilder()
          .setInodeLastModificationTime(inodeLastModificationTime).build());
    }
    for (Inode<?> inode : createResult.getCreated()) {
      counter = appendJournalEntry(inode.toJournalEntry());
    }
    for (Inode<?> inode : createResult.getPersisted()) {
      PersistDirectoryEntry persistDirectory = PersistDirectoryEntry.newBuilder()
          .setId(inode.getId())
          .build();
      counter = appendJournalEntry(
          JournalEntry.newBuilder().setPersistDirectory(persistDirectory).build());
    }
    return counter;
  }

  /**
   * Renames a file to a destination.
   * <p>
   * This operation requires users to have
   * {@link FileSystemAction#WRITE} permission on the parent of the src path, and
   * {@link FileSystemAction#WRITE} permission on the parent of the dst path.
   *
   * @param srcPath the source path to rename
   * @param dstPath the destination path to rename the file to
   * @throws FileDoesNotExistException if a non-existent file is encountered
   * @throws InvalidPathException if an invalid path is encountered
   * @throws IOException if an I/O error occurs
   * @throws AccessControlException if permission checking fails
   * @throws FileAlreadyExistsException if the file already exists
   */
  public void rename(AlluxioURI srcPath, AlluxioURI dstPath) throws FileAlreadyExistsException,
      FileDoesNotExistException, InvalidPathException, IOException, AccessControlException {
    MasterContext.getMasterSource().incRenamePathOps(1);
    long flushCounter = AsyncJournalWriter.INVALID_FLUSH_COUNTER;
    try (InodePathPair inodePathPair = mInodeTree
        .lockInodePathPair(srcPath, InodeTree.LockMode.WRITE_PARENT, dstPath,
            InodeTree.LockMode.WRITE)) {
      LockedInodePath srcInodePath = inodePathPair.getFirst();
      LockedInodePath dstInodePath = inodePathPair.getSecond();
      mPermissionChecker.checkParentPermission(FileSystemAction.WRITE, srcInodePath);
      mPermissionChecker.checkParentPermission(FileSystemAction.WRITE, dstInodePath);
      mMountTable.checkUnderWritableMountPoint(srcPath);
      mMountTable.checkUnderWritableMountPoint(dstPath);
      flushCounter = renameAndJournal(srcInodePath, dstInodePath);
      LOG.debug("Renamed {} to {}", srcPath, dstPath);
    } finally {
      // finally runs after resources are closed (unlocked).
      waitForJournalFlush(flushCounter);
    }
  }

  /**
   * Renames a file to a destination.
   * <p>
   * Writes to the journal.
   *
   * @param srcInodePath the source path to rename
   * @param dstInodePath the destination path to rename the file to
   * @return the flush counter for journaling
   * @throws InvalidPathException if an invalid path is encountered
   * @throws FileDoesNotExistException if a non-existent file is encountered
   * @throws FileAlreadyExistsException if the file already exists
   * @throws IOException if an I/O error occurs
   */
  private long renameAndJournal(LockedInodePath srcInodePath, LockedInodePath dstInodePath)
      throws InvalidPathException, FileDoesNotExistException, FileAlreadyExistsException,
      IOException {
    if (!srcInodePath.fullPathExists()) {
      throw new FileDoesNotExistException(
          ExceptionMessage.PATH_DOES_NOT_EXIST.getMessage(srcInodePath.getUri()));
    }

    Inode<?> srcInode = srcInodePath.getInode();
    // Renaming path to itself is a no-op.
    if (srcInodePath.getUri().equals(dstInodePath.getUri())) {
      return AsyncJournalWriter.INVALID_FLUSH_COUNTER;
    }
    // Renaming the root is not allowed.
    if (srcInodePath.getUri().isRoot()) {
      throw new InvalidPathException(ExceptionMessage.ROOT_CANNOT_BE_RENAMED.getMessage());
    }
    if (dstInodePath.getUri().isRoot()) {
      throw new InvalidPathException(ExceptionMessage.RENAME_CANNOT_BE_TO_ROOT.getMessage());
    }
    // Renaming across mount points is not allowed.
    String srcMount = mMountTable.getMountPoint(srcInodePath.getUri());
    String dstMount = mMountTable.getMountPoint(dstInodePath.getUri());
    if ((srcMount == null && dstMount != null) || (srcMount != null && dstMount == null)
        || (srcMount != null && dstMount != null && !srcMount.equals(dstMount))) {
      throw new InvalidPathException(ExceptionMessage.RENAME_CANNOT_BE_ACROSS_MOUNTS.getMessage(
          srcInodePath.getUri(), dstInodePath.getUri()));
    }
    // Renaming onto a mount point is not allowed.
    if (mMountTable.isMountPoint(dstInodePath.getUri())) {
      throw new InvalidPathException(
          ExceptionMessage.RENAME_CANNOT_BE_ONTO_MOUNT_POINT.getMessage(dstInodePath.getUri()));
    }
    // Renaming a path to one of its subpaths is not allowed. Check for that, by making sure
    // srcComponents isn't a prefix of dstComponents.
    if (PathUtils.hasPrefix(dstInodePath.getUri().getPath(), srcInodePath.getUri().getPath())) {
      throw new InvalidPathException(ExceptionMessage.RENAME_CANNOT_BE_TO_SUBDIRECTORY.getMessage(
          srcInodePath.getUri(), dstInodePath.getUri()));
    }

    // Get the inodes of the src and dst parents.
    Inode<?> srcParentInode = srcInodePath.getParentInodeDirectory();
    if (!srcParentInode.isDirectory()) {
      throw new InvalidPathException(
          ExceptionMessage.PATH_MUST_HAVE_VALID_PARENT.getMessage(srcInodePath.getUri()));
    }
    Inode<?> dstParentInode = dstInodePath.getParentInodeDirectory();
    if (!dstParentInode.isDirectory()) {
      throw new InvalidPathException(
          ExceptionMessage.PATH_MUST_HAVE_VALID_PARENT.getMessage(dstInodePath.getUri()));
    }

    // Make sure destination path does not exist
    if (dstInodePath.fullPathExists()) {
      throw new FileAlreadyExistsException(
          ExceptionMessage.FILE_ALREADY_EXISTS.getMessage(dstInodePath.getUri()));
    }

    // Now we remove srcInode from it's parent and insert it into dstPath's parent
    long opTimeMs = System.currentTimeMillis();
    renameInternal(srcInodePath, dstInodePath, false, opTimeMs);
    List<Inode<?>> persistedInodes = propagatePersistedInternal(srcInodePath, false);
    journalPersistedInodes(persistedInodes);

    RenameEntry rename = RenameEntry.newBuilder()
        .setId(srcInode.getId())
        .setDstPath(dstInodePath.getUri().getPath())
        .setOpTimeMs(opTimeMs)
        .build();
    return appendJournalEntry(JournalEntry.newBuilder().setRename(rename).build());
  }

  /**
   * Implements renaming.
   *
   * @param srcInodePath the path of the rename source
   * @param dstInodePath the path to the rename destionation
   * @param replayed whether the operation is a result of replaying the journal
   * @param opTimeMs the time of the operation
   * @throws FileDoesNotExistException if a non-existent file is encountered
   * @throws InvalidPathException if an invalid path is encountered
   * @throws IOException if an I/O error is encountered
   */
  void renameInternal(LockedInodePath srcInodePath, LockedInodePath dstInodePath, boolean replayed,
      long opTimeMs) throws FileDoesNotExistException, InvalidPathException, IOException {
    Inode<?> srcInode = srcInodePath.getInode();
    AlluxioURI srcPath = srcInodePath.getUri();
    AlluxioURI dstPath = dstInodePath.getUri();
    LOG.debug("Renaming {} to {}", srcPath, dstPath);

    // If the source file is persisted, rename it in the UFS.
    if (!replayed && srcInode.isPersisted()) {
      MountTable.Resolution resolution = mMountTable.resolve(srcPath);

      String ufsSrcUri = resolution.getUri().toString();
      UnderFileSystem ufs = resolution.getUfs();
      String ufsDstUri = mMountTable.resolve(dstPath).getUri().toString();
      String parentUri = new AlluxioURI(ufsDstUri).getParent().toString();
      if (!ufs.exists(parentUri) && !ufs.mkdirs(parentUri, true)) {
        throw new IOException(ExceptionMessage.FAILED_UFS_CREATE.getMessage(parentUri));
      }
      if (!ufs.rename(ufsSrcUri, ufsDstUri)) {
        throw new IOException(
            ExceptionMessage.FAILED_UFS_RENAME.getMessage(ufsSrcUri, ufsDstUri));
      }
    }

    // TODO(jiri): A crash between now and the time the rename operation is journaled will result in
    // an inconsistency between Alluxio and UFS.
    InodeDirectory srcParentInode = srcInodePath.getParentInodeDirectory();
    InodeDirectory dstParentInode = dstInodePath.getParentInodeDirectory();
    srcParentInode.removeChild(srcInode);
    srcParentInode.setLastModificationTimeMs(opTimeMs);
    srcInode.setParentId(dstParentInode.getId());
    srcInode.setName(dstPath.getName());
    dstParentInode.addChild(srcInode);
    dstParentInode.setLastModificationTimeMs(opTimeMs);
    MasterContext.getMasterSource().incPathsRenamed(1);
  }

  /**
   * @param entry the entry to use
   */
  private void renameFromEntry(RenameEntry entry) {
    MasterContext.getMasterSource().incRenamePathOps(1);
    // Determine the srcPath and dstPath
    AlluxioURI srcPath;
    try (LockedInodePath inodePath = mInodeTree
        .lockFullInodePath(entry.getId(), InodeTree.LockMode.READ)) {
      srcPath = inodePath.getUri();
    } catch (Exception e) {
      throw new RuntimeException(e);
    }
    AlluxioURI dstPath = new AlluxioURI(entry.getDstPath());

    try (InodePathPair inodePathPair = mInodeTree
        .lockInodePathPair(srcPath, InodeTree.LockMode.WRITE_PARENT, dstPath,
            InodeTree.LockMode.WRITE)) {
      LockedInodePath srcInodePath = inodePathPair.getFirst();
      LockedInodePath dstInodePath = inodePathPair.getSecond();
      renameInternal(srcInodePath, dstInodePath, true, entry.getOpTimeMs());
    } catch (Exception e) {
      throw new RuntimeException(e);
    }
  }

  /**
   * Propagates the persisted status to all parents of the given inode in the same mount partition.
   *
   * @param inodePath the inode to start the propagation at
   * @param replayed whether the invocation is a result of replaying the journal
   * @return list of inodes which were marked as persisted
   * @throws FileDoesNotExistException if a non-existent file is encountered
   */
  private List<Inode<?>> propagatePersistedInternal(LockedInodePath inodePath, boolean replayed)
      throws FileDoesNotExistException {
    Inode<?> inode = inodePath.getInode();
    if (!inode.isPersisted()) {
      return Collections.emptyList();
    }

    List<Inode<?>> inodes = inodePath.getInodeList();
    // Traverse the inodes from target inode to the root.
    Collections.reverse(inodes);
    // Skip the first, to not examine the target inode itself.
    inodes = inodes.subList(1, inodes.size());

    List<Inode<?>> persistedInodes = new ArrayList<>();
    for (Inode<?> handle : inodes) {
      // the path is already locked.
      AlluxioURI path = mInodeTree.getPath(handle);
      if (mMountTable.isMountPoint(path)) {
        // Stop propagating the persisted status at mount points.
        break;
      }
      if (handle.isPersisted()) {
        // Stop if a persisted directory is encountered.
        break;
      }
      handle.setPersistenceState(PersistenceState.PERSISTED);
      if (!replayed) {
        persistedInodes.add(inode);
      }
    }
    return persistedInodes;
  }

  /**
   * Journals the list of persisted inodes returned from
   * {@link #propagatePersistedInternal(LockedInodePath, boolean)}. This does not flush the journal.
   *
   * @param persistedInodes the list of persisted inodes to journal
   * @return the flush counter for journaling
   */
  private long journalPersistedInodes(List<Inode<?>> persistedInodes) {
    long counter = AsyncJournalWriter.INVALID_FLUSH_COUNTER;
    for (Inode<?> inode : persistedInodes) {
      PersistDirectoryEntry persistDirectory =
          PersistDirectoryEntry.newBuilder().setId(inode.getId()).build();
      counter = appendJournalEntry(
          JournalEntry.newBuilder().setPersistDirectory(persistDirectory).build());
    }
    return counter;
  }

  /**
   * Frees or evicts all of the blocks of the file from alluxio storage. If the given file is a
   * directory, and the 'recursive' flag is enabled, all descendant files will also be freed.
   * <p>
   * This operation requires users to have {@link FileSystemAction#READ} permission on the path.
   *
   * @param path the path to free
   * @param recursive if true, and the file is a directory, all descendants will be freed
   * @return true if the file was freed
   * @throws FileDoesNotExistException if the file does not exist
   * @throws AccessControlException if permission checking fails
   * @throws InvalidPathException if the given path is invalid
   */
  public boolean free(AlluxioURI path, boolean recursive)
      throws FileDoesNotExistException, InvalidPathException, AccessControlException {
    MasterContext.getMasterSource().incFreeFileOps(1);
    try (LockedInodePath inodePath = mInodeTree.lockFullInodePath(path, InodeTree.LockMode.READ)) {
      mPermissionChecker.checkPermission(FileSystemAction.READ, inodePath);
      return freeInternal(inodePath, recursive);
    }
  }

  /**
   * Implements free operation.
   *
   * @param inodePath inode of the path to free
   * @param recursive if true, and the file is a directory, all descendants will be freed
   * @return true if the file was freed
   */
  private boolean freeInternal(LockedInodePath inodePath, boolean recursive)
      throws FileDoesNotExistException {
    Inode<?> inode = inodePath.getInode();
    if (inode.isDirectory() && !recursive && ((InodeDirectory) inode).getNumberOfChildren() > 0) {
      // inode is nonempty, and we don't want to free a nonempty directory unless recursive is
      // true
      return false;
    }

    List<Inode<?>> freeInodes = new ArrayList<>();
    freeInodes.add(inode);

    try (InodeLockGroup lockGroup = mInodeTree
        .lockDescendants(inodePath, InodeTree.LockMode.READ)) {
      freeInodes.addAll(lockGroup.getInodes());

      // We go through each inode.
      for (int i = freeInodes.size() - 1; i >= 0; i--) {
        Inode<?> freeInode = freeInodes.get(i);

        if (freeInode.isFile()) {
          // Remove corresponding blocks from workers.
          mBlockMaster.removeBlocks(((InodeFile) freeInode).getBlockIds(), false /* delete */);
        }
      }
    }

    MasterContext.getMasterSource().incFilesFreed(freeInodes.size());
    return true;
  }

  /**
   * Gets the path of a file with the given id.
   *
   * @param fileId the id of the file to look up
   * @return the path of the file
   * @throws FileDoesNotExistException raise if the file does not exist
   */
  // Currently used by Lineage Master
  // TODO(binfan): Add permission checking for internal APIs
  public AlluxioURI getPath(long fileId) throws FileDoesNotExistException {
    try (
        LockedInodePath inodePath = mInodeTree.lockFullInodePath(fileId, InodeTree.LockMode.READ)) {
      // the path is already locked.
      return mInodeTree.getPath(inodePath.getInode());
    }
  }

  /**
   * @return the set of inode ids which are pinned
   */
  public Set<Long> getPinIdList() {
    return mInodeTree.getPinIdSet();
  }

  /**
   * @return the ufs address for this master
   */
  public String getUfsAddress() {
    return MasterContext.getConf().get(Constants.UNDERFS_ADDRESS);
  }

  /**
   * @return the white list
   */
  public List<String> getWhiteList() {
    return mWhitelist.getList();
  }

  /**
   * @return all the files lost on the workers
   */
  public List<Long> getLostFiles() {
    Set<Long> lostFiles = new HashSet<>();
    for (long blockId : mBlockMaster.getLostBlocks()) {
      // the file id is the container id of the block id
      long containerId = BlockId.getContainerId(blockId);
      long fileId = IdUtils.createFileId(containerId);
      lostFiles.add(fileId);
    }
    return new ArrayList<>(lostFiles);
  }

  /**
   * Reports a file as lost.
   *
   * @param fileId the id of the file
   * @throws FileDoesNotExistException if the file does not exist
   */
  // Currently used by Lineage Master
  // TODO(binfan): Add permission checking for internal APIs
  public void reportLostFile(long fileId) throws FileDoesNotExistException {
    try (
        LockedInodePath inodePath = mInodeTree.lockFullInodePath(fileId, InodeTree.LockMode.READ)) {
      Inode<?> inode = inodePath.getInode();
      if (inode.isDirectory()) {
        LOG.warn("Reported file is a directory {}", inode);
        return;
      }

      List<Long> blockIds = new ArrayList<>();
      try {
        for (FileBlockInfo fileBlockInfo : getFileBlockInfoListInternal(inodePath)) {
          blockIds.add(fileBlockInfo.getBlockInfo().getBlockId());
        }
      } catch (InvalidPathException e) {
        LOG.info("Failed to get file info {}", fileId, e);
      }
      mBlockMaster.reportLostBlocks(blockIds);
      LOG.info("Reported file loss of blocks {}. Alluxio will recompute it: {}", blockIds, fileId);
    }
  }

  /**
   * Loads metadata for the object identified by the given path from UFS into Alluxio.
   * <p>
   * This operation requires users to have {@link FileSystemAction#WRITE} permission on the path
   * and its parent path if path is a file, or @link FileSystemAction#WRITE} permission on the
   * parent path if path is a directory.
   *
   * @param path the path for which metadata should be loaded
   * @param options the load metadata options
   * @return the file id of the loaded path
   * @throws BlockInfoException if an invalid block size is encountered
   * @throws FileDoesNotExistException if there is no UFS path
   * @throws InvalidPathException if invalid path is encountered
   * @throws InvalidFileSizeException if invalid file size is encountered
   * @throws FileAlreadyCompletedException if the file is already completed
   * @throws IOException if an I/O error occurs
   * @throws AccessControlException if permission checking fails
   */
  public long loadMetadata(AlluxioURI path, LoadMetadataOptions options)
      throws BlockInfoException, FileDoesNotExistException, InvalidPathException,
      InvalidFileSizeException, FileAlreadyCompletedException, IOException, AccessControlException {
    long flushCounter = AsyncJournalWriter.INVALID_FLUSH_COUNTER;
    try (LockedInodePath inodePath = mInodeTree.lockInodePath(path, InodeTree.LockMode.WRITE)) {
      mPermissionChecker.checkParentPermission(FileSystemAction.WRITE, inodePath);
      flushCounter = loadMetadataAndJournal(inodePath, options);
      return inodePath.getInode().getId();
    } finally {
      // finally runs after resources are closed (unlocked).
      waitForJournalFlush(flushCounter);
    }
  }

  /**
   * Loads metadata for the object identified by the given path from UFS into Alluxio.
   * <p>
   * Writes to the journal.
   *
   * @param inodePath the path for which metadata should be loaded
   * @param options the load metadata options
   * @return the flush counter for journaling
   * @throws InvalidPathException if invalid path is encountered
   * @throws FileDoesNotExistException if there is no UFS path
   * @throws BlockInfoException if an invalid block size is encountered
   * @throws FileAlreadyCompletedException if the file is already completed
   * @throws InvalidFileSizeException if invalid file size is encountered
   * @throws AccessControlException if permission checking fails
   * @throws IOException if an I/O error occurs
   */
<<<<<<< HEAD
  long loadMetadataAndJournal(InodePath inodePath, LoadMetadataOptions options)
      throws InvalidPathException, FileDoesNotExistException, BlockInfoException,
      FileAlreadyCompletedException, InvalidFileSizeException,
=======
  private long loadMetadataAndJournal(LockedInodePath inodePath, boolean recursive)
      throws InvalidPathException, FileDoesNotExistException, FileAlreadyExistsException,
      BlockInfoException, FileAlreadyCompletedException, InvalidFileSizeException,
>>>>>>> 31234311
      AccessControlException, IOException {
    AlluxioURI path = inodePath.getUri();
    MountTable.Resolution resolution = mMountTable.resolve(path);
    AlluxioURI ufsUri = resolution.getUri();
    UnderFileSystem ufs = resolution.getUfs();
    try {
      if (!ufs.exists(ufsUri.toString())) {
        throw new FileDoesNotExistException(
            ExceptionMessage.PATH_DOES_NOT_EXIST.getMessage(path.getPath()));
      }
      if (ufs.isFile(ufsUri.toString())) {
        return loadFileMetadataAndJournal(inodePath, resolution, options);
      } else {
        long counter = loadDirectoryMetadataAndJournal(inodePath, options);
        InodeDirectory inode = (InodeDirectory) inodePath.getInode();

        if (!inode.isDirectChildrenLoaded() && options.isLoadDirectChildren()) {
          String[] files = ufs.list(ufsUri.getPath());
          LoadMetadataOptions loadMetadataOptions = LoadMetadataOptions.defaults();
          loadMetadataOptions.setLoadDirectChildren(false).setCreateAncestors(false);

          // TODO(gpang): fix this
          for (int i = 0; i < files.length; i++) {
            TempInodePathForChild tempInodePath = new TempInodePathForChild(inodePath, files[i]);
            counter = loadMetadataAndJournal(tempInodePath, loadMetadataOptions);
          }
          inode.isDirectChildrenLoaded();
        }
        return counter;
      }
    } catch (IOException e) {
      LOG.error(ExceptionUtils.getStackTrace(e));
      throw e;
    }
  }

  /**
   * Loads metadata for the file identified by the given path from UFS into Alluxio.
   *
   * @param inodePath the path for which metadata should be loaded
   * @param resolution the UFS resolution of path
   * @param options the load metadata options
   * @return the file id of the loaded file
   * @throws BlockInfoException if an invalid block size is encountered
   * @throws FileDoesNotExistException if there is no UFS path
   * @throws InvalidPathException if invalid path is encountered
   * @throws InvalidFileSizeException if invalid file size is encountered
   * @throws FileAlreadyCompletedException if the file is already completed
   * @throws IOException if an I/O error occurs
   * @throws AccessControlException if permission checking fails
   */
  // TODO(gpang): InodePath parameter, update method, return counter
  private long loadFileMetadataAndJournal(InodePath inodePath, MountTable.Resolution resolution,
      LoadMetadataOptions options)
      throws IOException, BlockInfoException, FileDoesNotExistException, InvalidPathException,
      AccessControlException, FileAlreadyCompletedException, InvalidFileSizeException {
    if (inodePath.fullPathExists()) {
      return AsyncJournalWriter.INVALID_FLUSH_COUNTER;
    }
    AlluxioURI ufsUri = resolution.getUri();
    UnderFileSystem ufs = resolution.getUfs();

    long ufsBlockSizeByte = ufs.getBlockSizeByte(ufsUri.toString());
    long ufsLength = ufs.getFileSize(ufsUri.toString());
    // Metadata loaded from UFS has no TTL set.
    CreateFileOptions createFileOptions =
        CreateFileOptions.defaults().setBlockSizeBytes(ufsBlockSizeByte)
            .setRecursive(options.isCreateAncestors()).setMetadataLoad(true).setPersisted(true);
    try {
      long counter = createFileAndJournal(inodePath, createFileOptions);
      CompleteFileOptions completeOptions = CompleteFileOptions.defaults().setUfsLength(ufsLength);
      counter = AsyncJournalWriter
          .getFlushCounter(counter, completeFileAndJournal(inodePath, completeOptions));
      return counter;
    } catch (FileAlreadyExistsException e) {
      LOG.error("FileAlreadyExistsException seen unexpectedly.", e);
      throw new RuntimeException(e);
    }
  }

  /**
   * Loads metadata for the directory identified by the given path from UFS into Alluxio. This does
   * not actually require looking at the UFS path.
   * It is a no-op if the directory exists and is persisted.
   *
   * @param inodePath the path for which metadata should be loaded
   * @param options the load metadata options
   * @return the flush counter for journaling
   * @throws InvalidPathException if invalid path is encountered
   * @throws IOException if an I/O error occurs   *
   * @throws AccessControlException if permission checking fails
   * @throws FileDoesNotExistException if the path does not exist
   */
<<<<<<< HEAD
  private long loadDirectoryMetadataAndJournal(InodePath inodePath, LoadMetadataOptions options)
      throws FileDoesNotExistException, InvalidPathException, AccessControlException, IOException {
    if (inodePath.fullPathExists()) {
      if (inodePath.getInode().isPersisted()) {
        return AsyncJournalWriter.INVALID_FLUSH_COUNTER;
      }
    }
    CreateDirectoryOptions createDirectoryOptions = CreateDirectoryOptions.defaults()
            .setMountPoint(mMountTable.isMountPoint(inodePath.getUri()))
            .setPersisted(true).setRecursive(options.isCreateAncestors()).setMetadataLoad(true)
            .setAllowExists(true);
    try {
      return createDirectoryAndJournal(inodePath, createDirectoryOptions);
    } catch (FileAlreadyExistsException e) {
      // This should not happen.
      throw new RuntimeException(e);
=======
  private long loadDirectoryMetadataAndJournal(LockedInodePath inodePath, boolean recursive)
      throws FileAlreadyExistsException, FileDoesNotExistException, InvalidPathException,
      AccessControlException, IOException {
    CreateDirectoryOptions options = CreateDirectoryOptions.defaults()
        .setMountPoint(mMountTable.isMountPoint(inodePath.getUri())).setPersisted(true)
        .setRecursive(recursive).setMetadataLoad(true);
    long counter = createDirectoryAndJournal(inodePath, options);
    if (counter == AsyncJournalWriter.INVALID_FLUSH_COUNTER) {
      throw new FileAlreadyExistsException(
          ExceptionMessage.FILE_ALREADY_EXISTS.getMessage(inodePath.getUri()));
>>>>>>> 31234311
    }
  }

  /**
   * Loads the metadata for the path, if it doesn't exist.
   *
<<<<<<< HEAD
   * @param inodePath the {@link InodePath} to load the metadata for
   * @param options the load metadata options
   */
  private long loadMetadataIfNotExistAndJournal(InodePath inodePath, LoadMetadataOptions options) {
=======
   * @param inodePath the {@link LockedInodePath} to load the metadata for
   */
  private long loadMetadataIfNotExistAndJournal(LockedInodePath inodePath) {
>>>>>>> 31234311
    if (!inodePath.fullPathExists()) {
      try {
        return loadMetadataAndJournal(inodePath, options);
      } catch (Exception e) {
        LOG.error("Failed to load metadata for path: {}", inodePath.getUri());
      }
    }
    return AsyncJournalWriter.INVALID_FLUSH_COUNTER;
  }

  /**
   * Mounts a UFS path onto an Alluxio path.
   * <p>
   * This operation requires users to have {@link FileSystemAction#WRITE} permission on the parent
   * of the Alluxio path.
   *
   * @param alluxioPath the Alluxio path to mount to
   * @param ufsPath the UFS path to mount
   * @param options the mount options
   * @throws FileAlreadyExistsException if the path to be mounted already exists
   * @throws InvalidPathException if an invalid path is encountered
   * @throws IOException if an I/O error occurs
   * @throws AccessControlException if the permission check fails
   */
  public void mount(AlluxioURI alluxioPath, AlluxioURI ufsPath, MountOptions options)
      throws FileAlreadyExistsException, InvalidPathException, IOException, AccessControlException {
    MasterContext.getMasterSource().incMountOps(1);
    long flushCounter = AsyncJournalWriter.INVALID_FLUSH_COUNTER;
    try (LockedInodePath inodePath = mInodeTree
        .lockInodePath(alluxioPath, InodeTree.LockMode.WRITE)) {
      mPermissionChecker.checkParentPermission(FileSystemAction.WRITE, inodePath);
      mMountTable.checkUnderWritableMountPoint(alluxioPath);
      flushCounter = mountAndJournal(inodePath, ufsPath, options);
      MasterContext.getMasterSource().incPathsMounted(1);
    } finally {
      // finally runs after resources are closed (unlocked).
      waitForJournalFlush(flushCounter);
    }
  }

  /**
   * Mounts a UFS path onto an Alluxio path.
   * <p>
   * Writes to the journal.
   *
   * @param inodePath the Alluxio path to mount to
   * @param ufsPath the UFS path to mount
   * @param options the mount options
   * @return the flush counter for journaling
   * @throws InvalidPathException if an invalid path is encountered
   * @throws FileAlreadyExistsException if the path to be mounted already exists
   * @throws IOException if an I/O error occurs
   * @throws AccessControlException if the permission check fails
   */
  private long mountAndJournal(LockedInodePath inodePath, AlluxioURI ufsPath, MountOptions options)
      throws InvalidPathException, FileAlreadyExistsException, IOException, AccessControlException {
    // Check that the Alluxio Path does not exist
    if (inodePath.fullPathExists()) {
      // TODO(calvin): Add a test to validate this (ALLUXIO-1831)
      throw new InvalidPathException(
          ExceptionMessage.MOUNT_POINT_ALREADY_EXISTS.getMessage(inodePath.getUri()));
    }

    mountInternal(inodePath, ufsPath, options);
    boolean loadMetadataSuceeded = false;
    try {
      // This will create the directory at alluxioPath
      loadDirectoryMetadataAndJournal(inodePath,
          LoadMetadataOptions.defaults().setCreateAncestors(false));
      loadMetadataSuceeded = true;
    } catch (FileDoesNotExistException e) {
      // This exception should be impossible since we just mounted this path
      throw Throwables.propagate(e);
    } finally {
      if (!loadMetadataSuceeded) {
        unmountInternal(inodePath);
      }
      // Exception will be propagated from loadDirectoryMetadataAndJournal
    }

    // For proto, build a list of String pairs representing the properties map.
    Map<String, String> properties = options.getProperties();
    List<StringPairEntry> protoProperties = new ArrayList<>(properties.size());
    for (Map.Entry<String, String> entry : properties.entrySet()) {
      protoProperties.add(StringPairEntry.newBuilder()
          .setKey(entry.getKey())
          .setValue(entry.getValue())
          .build());
    }

    AddMountPointEntry addMountPoint =
        AddMountPointEntry.newBuilder().setAlluxioPath(inodePath.getUri().toString())
            .setUfsPath(ufsPath.toString()).setReadOnly(options.isReadOnly())
            .addAllProperties(protoProperties).build();
    return appendJournalEntry(JournalEntry.newBuilder().setAddMountPoint(addMountPoint).build());
  }

  /**
   * @param entry the entry to use
   * @throws FileAlreadyExistsException if the mount point already exists
   * @throws InvalidPathException if an invalid path is encountered
   * @throws IOException if an I/O exception occurs
   */
  private void mountFromEntry(AddMountPointEntry entry)
      throws FileAlreadyExistsException, InvalidPathException, IOException {
    AlluxioURI alluxioURI = new AlluxioURI(entry.getAlluxioPath());
    AlluxioURI ufsURI = new AlluxioURI(entry.getUfsPath());
    try (LockedInodePath inodePath = mInodeTree
        .lockInodePath(alluxioURI, InodeTree.LockMode.WRITE)) {
      mountInternal(inodePath, ufsURI, new MountOptions(entry));
    }
  }

  /**
   * Updates the mount table with the specified mount point. The mount options may be updated during
   * this method.
   *
   * @param inodePath the Alluxio mount point
   * @param ufsPath the UFS endpoint to mount
   * @param options the mount options (may be updated)
   * @throws FileAlreadyExistsException if the mount point already exists
   * @throws InvalidPathException if an invalid path is encountered
   * @throws IOException if an I/O exception occurs
   */
<<<<<<< HEAD
  private void mountInternal(InodePath inodePath, AlluxioURI ufsPath, MountOptions options)
=======
  private void mountInternal(LockedInodePath inodePath, AlluxioURI ufsPath, MountOptions options)
>>>>>>> 31234311
      throws FileAlreadyExistsException, InvalidPathException, IOException {
    AlluxioURI alluxioPath = inodePath.getUri();
    // Check that the ufsPath exists and is a directory
    UnderFileSystem ufs = UnderFileSystem.get(ufsPath.toString(), MasterContext.getConf());
    ufs.setProperties(options.getProperties());
    if (!ufs.exists(ufsPath.toString())) {
      throw new IOException(ExceptionMessage.UFS_PATH_DOES_NOT_EXIST.getMessage(ufsPath.getPath()));
    }
    if (ufs.isFile(ufsPath.toString())) {
      throw new IOException(ExceptionMessage.PATH_MUST_BE_DIRECTORY.getMessage(ufsPath.getPath()));
    }
    // Check that the alluxioPath we're creating doesn't shadow a path in the default UFS
    String defaultUfsPath = MasterContext.getConf().get(Constants.UNDERFS_ADDRESS);
    UnderFileSystem defaultUfs = UnderFileSystem.get(defaultUfsPath, MasterContext.getConf());
    if (defaultUfs.exists(PathUtils.concatPath(defaultUfsPath, alluxioPath.getPath()))) {
      throw new IOException(
          ExceptionMessage.MOUNT_PATH_SHADOWS_DEFAULT_UFS.getMessage(alluxioPath));
    }
    // This should check that we are not mounting a prefix of an existing mount, and that no
    // existing mount is a prefix of this mount.
    mMountTable.add(alluxioPath, ufsPath, options);

    try {
      // Configure the ufs properties, and update the mount options with the configured properties.
      ufs.configureProperties();
      options.setProperties(ufs.getProperties());
    } catch (IOException e) {
      // remove the mount point if the UFS failed to configure properties.
      mMountTable.delete(alluxioPath);
      throw e;
    }
  }

  /**
   * Unmounts a UFS path previously mounted path onto an Alluxio path.
   * <p>
   * This operation requires users to have {@link FileSystemAction#WRITE} permission on the parent
   * of the Alluxio path.
   *
   * @param alluxioPath the Alluxio path to unmount, must be a mount point
   * @return true if the UFS path was successfully unmounted, false otherwise
   * @throws FileDoesNotExistException if the path to be mounted does not exist
   * @throws InvalidPathException if an invalid path is encountered
   * @throws IOException if an I/O error occurs
   * @throws AccessControlException if the permission check fails
   */
  public boolean unmount(AlluxioURI alluxioPath)
      throws FileDoesNotExistException, InvalidPathException, IOException, AccessControlException {
    MasterContext.getMasterSource().incUnmountOps(1);
    long flushCounter = AsyncJournalWriter.INVALID_FLUSH_COUNTER;
    try (
        LockedInodePath inodePath = mInodeTree
            .lockFullInodePath(alluxioPath, InodeTree.LockMode.WRITE)) {
      mPermissionChecker.checkParentPermission(FileSystemAction.WRITE, inodePath);
      flushCounter = unmountAndJournal(inodePath);
      if (flushCounter != AsyncJournalWriter.INVALID_FLUSH_COUNTER) {
        MasterContext.getMasterSource().incPathsUnmounted(1);
        return true;
      }
      return false;
    } finally {
      // finally runs after resources are closed (unlocked).
      waitForJournalFlush(flushCounter);
    }
  }

  /**
   * Unmounts a UFS path previously mounted path onto an Alluxio path.
   * <p>
   * Writes to the journal.
   *
   * @param inodePath the Alluxio path to unmount, must be a mount point
   * @return the flush counter for journaling
   * @throws InvalidPathException if an invalid path is encountered
   * @throws FileDoesNotExistException if the path to be mounted does not exist
   * @throws IOException if an I/O error occurs
   */
  private long unmountAndJournal(LockedInodePath inodePath)
      throws InvalidPathException, FileDoesNotExistException, IOException {
    if (unmountInternal(inodePath)) {
      Inode<?> inode = inodePath.getInode();
      // Use the internal delete API, setting {@code replayed} to true to prevent the delete
      // operations from being persisted in the UFS.
      long fileId = inode.getId();
      long opTimeMs = System.currentTimeMillis();
      deleteRecursiveInternal(inodePath, true /* replayed */, opTimeMs);
      DeleteFileEntry deleteFile =
          DeleteFileEntry.newBuilder().setId(fileId).setRecursive(true).setOpTimeMs(opTimeMs)
              .build();
      appendJournalEntry(JournalEntry.newBuilder().setDeleteFile(deleteFile).build());
      DeleteMountPointEntry deleteMountPoint =
          DeleteMountPointEntry.newBuilder().setAlluxioPath(inodePath.getUri().toString()).build();
      return appendJournalEntry(
          JournalEntry.newBuilder().setDeleteMountPoint(deleteMountPoint).build());
    }
    return AsyncJournalWriter.INVALID_FLUSH_COUNTER;
  }

  /**
   * @param entry the entry to use
   * @throws InvalidPathException if an invalid path is encountered
   * @throws FileDoesNotExistException if path does not exist
   */
  private void unmountFromEntry(DeleteMountPointEntry entry)
      throws InvalidPathException, FileDoesNotExistException {
    AlluxioURI alluxioURI = new AlluxioURI(entry.getAlluxioPath());
    try (LockedInodePath inodePath = mInodeTree
        .lockFullInodePath(alluxioURI, InodeTree.LockMode.WRITE)) {
      if (!unmountInternal(inodePath)) {
        LOG.error("Failed to unmount {}", alluxioURI);
      }
    }
  }

  /**
   * @param inodePath the Alluxio mount point to unmount
   * @return true if successful, false otherwise
   * @throws InvalidPathException if an invalied path is encountered
   */
  private boolean unmountInternal(LockedInodePath inodePath) throws InvalidPathException {
    return mMountTable.delete(inodePath.getUri());
  }

  /**
   * Resets a file. It first free the whole file, and then reinitializes it.
   *
   * @param fileId the id of the file
   * @throws FileDoesNotExistException if the file does not exist
   * @throws AccessControlException if permission checking fails
   * @throws InvalidPathException if the path is invalid for the id of the file
   */
  // Currently used by Lineage Master
  // TODO(binfan): Add permission checking for internal APIs
  public void resetFile(long fileId)
      throws FileDoesNotExistException, InvalidPathException, AccessControlException {
    // TODO(yupeng) check the file is not persisted
    try (LockedInodePath inodePath = mInodeTree
        .lockFullInodePath(fileId, InodeTree.LockMode.WRITE)) {
      // free the file first
      InodeFile inodeFile = inodePath.getInodeFile();
      freeInternal(inodePath, false);
      inodeFile.reset();
    }
  }

  /**
   * Sets the file attribute.
   * <p>
   * This operation requires users to have {@link FileSystemAction#WRITE} permission on the path. In
   * addition, the client user must be a super user when setting the owner, and must be a super user
   * or the owner when setting the group or permission.
   *
   * @param path the path to set attribute for
   * @param options attributes to be set, see {@link SetAttributeOptions}
   * @throws FileDoesNotExistException if the file does not exist
   * @throws AccessControlException if permission checking fails
   * @throws InvalidPathException if the given path is invalid
   */
  public void setAttribute(AlluxioURI path, SetAttributeOptions options)
      throws FileDoesNotExistException, AccessControlException, InvalidPathException {
    MasterContext.getMasterSource().incSetAttributeOps(1);
    // for chown
    boolean rootRequired = options.getOwner() != null;
    // for chgrp, chmod
    boolean ownerRequired =
        (options.getGroup() != null) || (options.getPermission() != Constants.INVALID_PERMISSION);
    long flushCounter = AsyncJournalWriter.INVALID_FLUSH_COUNTER;
    try (LockedInodePath inodePath = mInodeTree.lockFullInodePath(path, InodeTree.LockMode.WRITE)) {
      mPermissionChecker.checkSetAttributePermission(inodePath, rootRequired, ownerRequired);
      flushCounter = setAttributeAndJournal(inodePath, options, rootRequired, ownerRequired);
    } finally {
      // finally runs after resources are closed (unlocked).
      waitForJournalFlush(flushCounter);
    }
  }

  /**
   * Sets the file attribute.
   * <p>
   * Writes to the journal.
   *
   * @param inodePath the {@link LockedInodePath} to set attribute for
   * @param options attributes to be set, see {@link SetAttributeOptions}
   * @param rootRequired indicates whether it requires to be the superuser
   * @param ownerRequired indicates whether it requires to be the owner of this path
   * @throws InvalidPathException if the given path is invalid
   * @throws FileDoesNotExistException if the file does not exist
   * @throws AccessControlException if permission checking fails
   */
  private long setAttributeAndJournal(LockedInodePath inodePath, SetAttributeOptions options,
      boolean rootRequired, boolean ownerRequired)
      throws InvalidPathException, FileDoesNotExistException, AccessControlException {
    Inode<?> targetInode = inodePath.getInode();
    long opTimeMs = System.currentTimeMillis();
    if (options.isRecursive() && targetInode.isDirectory()) {
      try (InodeLockGroup lockGroup = mInodeTree
          .lockDescendants(inodePath, InodeTree.LockMode.WRITE)) {
        List<Inode<?>> inodeChildren = lockGroup.getInodes();
        for (Inode<?> inode : inodeChildren) {
          // the path to inode for getPath should already be locked.
          try (LockedInodePath childPath = mInodeTree.lockFullInodePath(mInodeTree.getPath(inode),
              InodeTree.LockMode.READ)) {
            // TODO(gpang): a better way to check permissions
            mPermissionChecker
                .checkSetAttributePermission(childPath, rootRequired, ownerRequired);
          }
        }
        TempInodePathForDescendant tempInodePath = new TempInodePathForDescendant(inodePath);
        for (Inode<?> inode : inodeChildren) {
          // the path to inode for getPath should already be locked.
          tempInodePath.setDescendant(inode, mInodeTree.getPath(inode));
          List<Inode<?>> persistedInodes = setAttributeInternal(tempInodePath, opTimeMs, options);
          journalPersistedInodes(persistedInodes);
          journalSetAttribute(tempInodePath, opTimeMs, options);
        }
      }
    }
    List<Inode<?>> persistedInodes = setAttributeInternal(inodePath, opTimeMs, options);
    journalPersistedInodes(persistedInodes);
    return journalSetAttribute(inodePath, opTimeMs, options);
  }

  /**
   * @param inodePath the file path to use
   * @param opTimeMs the operation time (in milliseconds)
   * @param options the method options
   * @return the flush counter for journaling
   * @throws FileDoesNotExistException if path does not exist
   */
  private long journalSetAttribute(LockedInodePath inodePath, long opTimeMs,
      SetAttributeOptions options) throws FileDoesNotExistException {
    SetAttributeEntry.Builder builder =
        SetAttributeEntry.newBuilder().setId(inodePath.getInode().getId()).setOpTimeMs(opTimeMs);
    if (options.getPinned() != null) {
      builder.setPinned(options.getPinned());
    }
    if (options.getTtl() != null) {
      builder.setTtl(options.getTtl());
    }
    if (options.getPersisted() != null) {
      builder.setPersisted(options.getPersisted());
    }
    if (options.getOwner() != null) {
      builder.setOwner(options.getOwner());
    }
    if (options.getGroup() != null) {
      builder.setGroup(options.getGroup());
    }
    if (options.getPermission() != Constants.INVALID_PERMISSION) {
      builder.setPermission(options.getPermission());
    }
    return appendJournalEntry(JournalEntry.newBuilder().setSetAttribute(builder).build());
  }

  /**
   * Schedules a file for async persistence.
   *
   * @param path the id of the file for persistence
   * @throws AlluxioException if scheduling fails
   */
  public void scheduleAsyncPersistence(AlluxioURI path) throws AlluxioException {
    long flushCounter = AsyncJournalWriter.INVALID_FLUSH_COUNTER;
    try (LockedInodePath inodePath = mInodeTree.lockFullInodePath(path, InodeTree.LockMode.WRITE)) {
      flushCounter = scheduleAsyncPersistenceAndJournal(inodePath);
    } finally {
      // finally runs after resources are closed (unlocked).
      waitForJournalFlush(flushCounter);
    }
    // NOTE: persistence is asynchronous so there is no guarantee the path will still exist
    mAsyncPersistHandler.scheduleAsyncPersistence(path);
  }

  /**
   * Schedules a file for async persistence.
   * <p>
   * Writes to the journal.
   *
   * @param inodePath the {@link LockedInodePath} of the file for persistence
   * @return the flush counter for journaling
   * @throws AlluxioException if scheduling fails
   */
  private long scheduleAsyncPersistenceAndJournal(LockedInodePath inodePath)
      throws AlluxioException {
    long fileId = inodePath.getInode().getId();
    scheduleAsyncPersistenceInternal(inodePath);
    // write to journal
    AsyncPersistRequestEntry asyncPersistRequestEntry =
        AsyncPersistRequestEntry.newBuilder().setFileId(fileId).build();
    return appendJournalEntry(
        JournalEntry.newBuilder().setAsyncPersistRequest(asyncPersistRequestEntry).build());
  }

  /**
   * @param inodePath the {@link LockedInodePath} of the file to schedule asynchronous
   *                  persistence for
   * @throws AlluxioException if scheduling fails
   */
  private void scheduleAsyncPersistenceInternal(LockedInodePath inodePath) throws AlluxioException {
    inodePath.getInode().setPersistenceState(PersistenceState.IN_PROGRESS);
  }

  /**
   * Instructs a worker to persist the files.
   * <p>
   * Needs {@link FileSystemAction#WRITE} permission on the list of files.
   *
   * @param workerId the id of the worker that heartbeats
   * @param persistedFiles the files that persisted on the worker
   * @return the command for persisting the blocks of a file
   * @throws FileDoesNotExistException if the file does not exist
   * @throws InvalidPathException if the file path corresponding to the file id is invalid
   * @throws AccessControlException if permission checking fails
   */
  public FileSystemCommand workerHeartbeat(long workerId, List<Long> persistedFiles)
      throws FileDoesNotExistException, InvalidPathException, AccessControlException {
    for (long fileId : persistedFiles) {
      // Permission checking for each file is performed inside setAttribute
      setAttribute(getPath(fileId), SetAttributeOptions.defaults().setPersisted(true));
    }

    // get the files for the given worker to persist
    List<PersistFile> filesToPersist = mAsyncPersistHandler.pollFilesToPersist(workerId);
    if (!filesToPersist.isEmpty()) {
      LOG.debug("Sent files {} to worker {} to persist", filesToPersist, workerId);
    }
    FileSystemCommandOptions options = new FileSystemCommandOptions();
    options.setPersistOptions(new PersistCommandOptions(filesToPersist));
    return new FileSystemCommand(CommandType.Persist, options);
  }

  /**
   * @param inodePath the {@link LockedInodePath} to use
   * @param opTimeMs the operation time (in milliseconds)
   * @param options the method options
   * @return list of inodes which were marked as persisted
   * @throws FileDoesNotExistException
   */
  private List<Inode<?>> setAttributeInternal(LockedInodePath inodePath, long opTimeMs,
      SetAttributeOptions options)
      throws FileDoesNotExistException {
    List<Inode<?>> persistedInodes = Collections.emptyList();
    Inode<?> inode = inodePath.getInode();
    if (options.getPinned() != null) {
      mInodeTree.setPinned(inodePath, options.getPinned(), opTimeMs);
      inode.setLastModificationTimeMs(opTimeMs);
    }
    if (options.getTtl() != null) {
      Preconditions.checkArgument(inode.isFile(), PreconditionMessage.TTL_ONLY_FOR_FILE);
      long ttl = options.getTtl();
      InodeFile file = (InodeFile) inode;
      if (file.getTtl() != ttl) {
        mTtlBuckets.remove(file);
        file.setTtl(ttl);
        mTtlBuckets.insert(file);
        file.setLastModificationTimeMs(opTimeMs);
      }
    }
    if (options.getPersisted() != null) {
      Preconditions.checkArgument(inode.isFile(), PreconditionMessage.PERSIST_ONLY_FOR_FILE);
      Preconditions.checkArgument(((InodeFile) inode).isCompleted(),
          PreconditionMessage.FILE_TO_PERSIST_MUST_BE_COMPLETE);
      InodeFile file = (InodeFile) inode;
      // TODO(manugoyal) figure out valid behavior in the un-persist case
      Preconditions.checkArgument(options.getPersisted(),
          PreconditionMessage.ERR_SET_STATE_UNPERSIST);
      if (!file.isPersisted()) {
        file.setPersistenceState(PersistenceState.PERSISTED);
        persistedInodes = propagatePersistedInternal(inodePath, false);
        file.setLastModificationTimeMs(opTimeMs);
        MasterContext.getMasterSource().incFilesPersisted(1);
      }
    }
    if (options.getOwner() != null) {
      inode.setUserName(options.getOwner());
    }
    if (options.getGroup() != null) {
      inode.setGroupName(options.getGroup());
    }
    if (options.getPermission() != Constants.INVALID_PERMISSION) {
      inode.setPermission(options.getPermission());
    }
    return persistedInodes;
  }

  /**
   * @param entry the entry to use
   * @throws FileDoesNotExistException if the file does not exist
   */
  private void setAttributeFromEntry(SetAttributeEntry entry) throws FileDoesNotExistException {
    SetAttributeOptions options = SetAttributeOptions.defaults();
    if (entry.hasPinned()) {
      options.setPinned(entry.getPinned());
    }
    if (entry.hasTtl()) {
      options.setTtl(entry.getTtl());
    }
    if (entry.hasPersisted()) {
      options.setPersisted(entry.getPersisted());
    }
    if (entry.hasOwner()) {
      options.setOwner(entry.getOwner());
    }
    if (entry.hasGroup()) {
      options.setGroup(entry.getGroup());
    }
    if (entry.hasPermission()) {
      options.setPermission((short) entry.getPermission());
    }
    try (LockedInodePath inodePath = mInodeTree
        .lockFullInodePath(entry.getId(), InodeTree.LockMode.WRITE)) {
      setAttributeInternal(inodePath, entry.getOpTimeMs(), options);
      // Intentionally not journaling the persisted inodes from setAttributeInternal
    }
  }

  /**
   * @return a list of {@link WorkerInfo} objects representing the workers in Alluxio
   */
  public List<WorkerInfo> getWorkerInfoList() {
    return mBlockMaster.getWorkerInfoList();
  }

  /**
   * This class represents the executor for periodic inode ttl check.
   */
  private final class MasterInodeTtlCheckExecutor implements HeartbeatExecutor {
    @Override
    public void heartbeat() {
      Set<TtlBucket> expiredBuckets = mTtlBuckets.getExpiredBuckets(System.currentTimeMillis());
      for (TtlBucket bucket : expiredBuckets) {
        for (InodeFile file : bucket.getFiles()) {
          AlluxioURI path = null;
          try (LockedInodePath inodePath = mInodeTree
              .lockFullInodePath(file.getId(), InodeTree.LockMode.READ)) {
            path = inodePath.getUri();
          } catch (Exception e) {
            LOG.error("Exception trying to clean up {} for ttl check: {}", file.toString(),
                e.toString());
          }
          if (path != null) {
            try {
              // public delete method will lock the path, and check WRITE permission required at
              // parent of file
              delete(path, false);
            } catch (Exception e) {
              LOG.error("Exception trying to clean up {} for ttl check: {}", file.toString(),
                  e.toString());
            }
          }
        }
      }
      mTtlBuckets.removeBuckets(expiredBuckets);
    }

    @Override
    public void close() {
      // Nothing to clean up
    }
  }

  /**
   * Lost files periodic check.
   */
  private final class LostFilesDetectionHeartbeatExecutor implements HeartbeatExecutor {
    @Override
    public void heartbeat() {
      for (long fileId : getLostFiles()) {
        // update the state
        try (LockedInodePath inodePath = mInodeTree
            .lockFullInodePath(fileId, InodeTree.LockMode.WRITE)) {
          Inode<?> inode = inodePath.getInode();
          if (inode.getPersistenceState() != PersistenceState.PERSISTED) {
            inode.setPersistenceState(PersistenceState.LOST);
          }
        } catch (FileDoesNotExistException e) {
          LOG.error("Exception trying to get inode from inode tree: {}", e.toString());
        }
      }
    }

    @Override
    public void close() {
      // Nothing to clean up
    }
  }
}<|MERGE_RESOLUTION|>--- conflicted
+++ resolved
@@ -40,17 +40,13 @@
 import alluxio.master.file.meta.InodeDirectoryIdGenerator;
 import alluxio.master.file.meta.InodeFile;
 import alluxio.master.file.meta.InodeLockGroup;
-import alluxio.master.file.meta.LockedInodePath;
 import alluxio.master.file.meta.InodePathPair;
 import alluxio.master.file.meta.InodeTree;
+import alluxio.master.file.meta.LockedInodePath;
 import alluxio.master.file.meta.MountTable;
 import alluxio.master.file.meta.PersistenceState;
-<<<<<<< HEAD
 import alluxio.master.file.meta.TempInodePathForChild;
-import alluxio.master.file.meta.TempInodePathWithDescendant;
-=======
 import alluxio.master.file.meta.TempInodePathForDescendant;
->>>>>>> 31234311
 import alluxio.master.file.meta.TtlBucket;
 import alluxio.master.file.meta.TtlBucketList;
 import alluxio.master.file.options.CompleteFileOptions;
@@ -458,11 +454,7 @@
   }
 
   /**
-<<<<<<< HEAD
-   * @param inodePath the {@link InodePath} to get the {@link FileInfo} for
-=======
-   * @param inodePath the {@link LockedInodePath} to get the {@linke FileInfo} for
->>>>>>> 31234311
+   * @param inodePath the {@link LockedInodePath} to get the {@link FileInfo} for
    * @return the {@link FileInfo} for the given inode
    * @throws FileDoesNotExistException if the file does not exist
    */
@@ -962,14 +954,8 @@
    * @throws InvalidPathException if the fileId is for the root directory
    * @throws IOException if an I/O error is encountered
    */
-<<<<<<< HEAD
-  private void deleteRecursiveInternal(InodePath inodePath, boolean replayed, long opTimeMs)
+  private void deleteRecursiveInternal(LockedInodePath inodePath, boolean replayed, long opTimeMs)
       throws FileDoesNotExistException, IOException, InvalidPathException {
-=======
-  private boolean deleteRecursiveInternal(LockedInodePath inodePath, boolean replayed,
-      long opTimeMs)
-      throws FileDoesNotExistException, IOException {
->>>>>>> 31234311
     try {
       deleteInternal(inodePath, true, replayed, opTimeMs);
     } catch (DirectoryNotEmptyException e) {
@@ -991,14 +977,9 @@
    * @throws InvalidPathException if the specified path is the root
    * @throws DirectoryNotEmptyException if recursive is false and the file is a nonempty directory
    */
-<<<<<<< HEAD
-  private void deleteInternal(InodePath inodePath, boolean recursive, boolean replayed,
+  private void deleteInternal(LockedInodePath inodePath, boolean recursive, boolean replayed,
       long opTimeMs) throws FileDoesNotExistException, IOException, DirectoryNotEmptyException,
       InvalidPathException {
-=======
-  boolean deleteInternal(LockedInodePath inodePath, boolean recursive, boolean replayed,
-      long opTimeMs) throws FileDoesNotExistException, IOException, DirectoryNotEmptyException {
->>>>>>> 31234311
     // TODO(jiri): A crash after any UFS object is deleted and before the delete operation is
     // journaled will result in an inconsistency between Alluxio and UFS.
     if (!inodePath.fullPathExists()) {
@@ -1792,15 +1773,9 @@
    * @throws AccessControlException if permission checking fails
    * @throws IOException if an I/O error occurs
    */
-<<<<<<< HEAD
-  long loadMetadataAndJournal(InodePath inodePath, LoadMetadataOptions options)
+  private long loadMetadataAndJournal(LockedInodePath inodePath, LoadMetadataOptions options)
       throws InvalidPathException, FileDoesNotExistException, BlockInfoException,
       FileAlreadyCompletedException, InvalidFileSizeException,
-=======
-  private long loadMetadataAndJournal(LockedInodePath inodePath, boolean recursive)
-      throws InvalidPathException, FileDoesNotExistException, FileAlreadyExistsException,
-      BlockInfoException, FileAlreadyCompletedException, InvalidFileSizeException,
->>>>>>> 31234311
       AccessControlException, IOException {
     AlluxioURI path = inodePath.getUri();
     MountTable.Resolution resolution = mMountTable.resolve(path);
@@ -1853,7 +1828,8 @@
    * @throws AccessControlException if permission checking fails
    */
   // TODO(gpang): InodePath parameter, update method, return counter
-  private long loadFileMetadataAndJournal(InodePath inodePath, MountTable.Resolution resolution,
+  private long loadFileMetadataAndJournal(LockedInodePath inodePath,
+      MountTable.Resolution resolution,
       LoadMetadataOptions options)
       throws IOException, BlockInfoException, FileDoesNotExistException, InvalidPathException,
       AccessControlException, FileAlreadyCompletedException, InvalidFileSizeException {
@@ -1894,8 +1870,9 @@
    * @throws AccessControlException if permission checking fails
    * @throws FileDoesNotExistException if the path does not exist
    */
-<<<<<<< HEAD
-  private long loadDirectoryMetadataAndJournal(InodePath inodePath, LoadMetadataOptions options)
+
+  private long loadDirectoryMetadataAndJournal(LockedInodePath inodePath,
+      LoadMetadataOptions options)
       throws FileDoesNotExistException, InvalidPathException, AccessControlException, IOException {
     if (inodePath.fullPathExists()) {
       if (inodePath.getInode().isPersisted()) {
@@ -1911,34 +1888,17 @@
     } catch (FileAlreadyExistsException e) {
       // This should not happen.
       throw new RuntimeException(e);
-=======
-  private long loadDirectoryMetadataAndJournal(LockedInodePath inodePath, boolean recursive)
-      throws FileAlreadyExistsException, FileDoesNotExistException, InvalidPathException,
-      AccessControlException, IOException {
-    CreateDirectoryOptions options = CreateDirectoryOptions.defaults()
-        .setMountPoint(mMountTable.isMountPoint(inodePath.getUri())).setPersisted(true)
-        .setRecursive(recursive).setMetadataLoad(true);
-    long counter = createDirectoryAndJournal(inodePath, options);
-    if (counter == AsyncJournalWriter.INVALID_FLUSH_COUNTER) {
-      throw new FileAlreadyExistsException(
-          ExceptionMessage.FILE_ALREADY_EXISTS.getMessage(inodePath.getUri()));
->>>>>>> 31234311
     }
   }
 
   /**
    * Loads the metadata for the path, if it doesn't exist.
    *
-<<<<<<< HEAD
-   * @param inodePath the {@link InodePath} to load the metadata for
+   * @param inodePath the {@link LockedInodePath} to load the metadata for
    * @param options the load metadata options
    */
-  private long loadMetadataIfNotExistAndJournal(InodePath inodePath, LoadMetadataOptions options) {
-=======
-   * @param inodePath the {@link LockedInodePath} to load the metadata for
-   */
-  private long loadMetadataIfNotExistAndJournal(LockedInodePath inodePath) {
->>>>>>> 31234311
+  private long loadMetadataIfNotExistAndJournal(LockedInodePath inodePath,
+      LoadMetadataOptions options) {
     if (!inodePath.fullPathExists()) {
       try {
         return loadMetadataAndJournal(inodePath, options);
@@ -2063,11 +2023,7 @@
    * @throws InvalidPathException if an invalid path is encountered
    * @throws IOException if an I/O exception occurs
    */
-<<<<<<< HEAD
-  private void mountInternal(InodePath inodePath, AlluxioURI ufsPath, MountOptions options)
-=======
   private void mountInternal(LockedInodePath inodePath, AlluxioURI ufsPath, MountOptions options)
->>>>>>> 31234311
       throws FileAlreadyExistsException, InvalidPathException, IOException {
     AlluxioURI alluxioPath = inodePath.getUri();
     // Check that the ufsPath exists and is a directory
