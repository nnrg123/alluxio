/*
 * The Alluxio Open Foundation licenses this work under the Apache License, version 2.0
 * (the “License”). You may not use this work except in compliance with the License, which is
 * available at www.apache.org/licenses/LICENSE-2.0
 *
 * This software is distributed on an "AS IS" basis, WITHOUT WARRANTIES OR CONDITIONS OF ANY KIND,
 * either express or implied, as more fully set forth in the License.
 *
 * See the NOTICE file distributed with this work for information regarding copyright ownership.
 */

package alluxio.master.file;

import alluxio.AlluxioURI;
import alluxio.Configuration;
import alluxio.Constants;
import alluxio.collections.Pair;
import alluxio.collections.PrefixList;
import alluxio.exception.AccessControlException;
import alluxio.exception.BlockInfoException;
import alluxio.exception.DirectoryNotEmptyException;
import alluxio.exception.ExceptionMessage;
import alluxio.exception.FileAlreadyCompletedException;
import alluxio.exception.FileAlreadyExistsException;
import alluxio.exception.FileDoesNotExistException;
import alluxio.exception.InvalidFileSizeException;
import alluxio.exception.InvalidPathException;
import alluxio.exception.PreconditionMessage;
import alluxio.heartbeat.HeartbeatContext;
import alluxio.heartbeat.HeartbeatExecutor;
import alluxio.heartbeat.HeartbeatThread;
import alluxio.master.AbstractMaster;
import alluxio.master.MasterContext;
import alluxio.master.block.BlockId;
import alluxio.master.block.BlockMaster;
import alluxio.master.file.meta.FileSystemMasterView;
import alluxio.master.file.meta.Inode;
import alluxio.master.file.meta.InodeDirectory;
import alluxio.master.file.meta.InodeDirectoryIdGenerator;
import alluxio.master.file.meta.InodeFile;
import alluxio.master.file.meta.InodeTree;
import alluxio.master.file.meta.MountTable;
import alluxio.master.file.meta.PersistenceState;
import alluxio.master.file.meta.TtlBucket;
import alluxio.master.file.meta.TtlBucketList;
import alluxio.master.file.options.CompleteFileOptions;
import alluxio.master.file.options.CreateDirectoryOptions;
import alluxio.master.file.options.CreateFileOptions;
import alluxio.master.file.options.CreatePathOptions;
import alluxio.master.file.options.MountOptions;
import alluxio.master.file.options.SetAttributeOptions;
import alluxio.master.journal.Journal;
import alluxio.master.journal.JournalOutputStream;
import alluxio.master.journal.JournalProtoUtils;
import alluxio.proto.journal.File.AddMountPointEntry;
import alluxio.proto.journal.File.AsyncPersistRequestEntry;
import alluxio.proto.journal.File.CompleteFileEntry;
import alluxio.proto.journal.File.DeleteFileEntry;
import alluxio.proto.journal.File.DeleteMountPointEntry;
import alluxio.proto.journal.File.InodeDirectoryEntry;
import alluxio.proto.journal.File.InodeDirectoryIdGeneratorEntry;
import alluxio.proto.journal.File.InodeFileEntry;
import alluxio.proto.journal.File.InodeLastModificationTimeEntry;
import alluxio.proto.journal.File.PersistDirectoryEntry;
import alluxio.proto.journal.File.ReinitializeFileEntry;
import alluxio.proto.journal.File.RenameEntry;
import alluxio.proto.journal.File.SetAttributeEntry;
import alluxio.proto.journal.Journal.JournalEntry;
import alluxio.security.User;
import alluxio.security.authentication.AuthenticatedClientUser;
import alluxio.security.authorization.FileSystemAction;
import alluxio.security.authorization.PermissionStatus;
import alluxio.security.group.GroupMappingService;
import alluxio.thrift.CommandType;
import alluxio.thrift.FileSystemCommand;
import alluxio.thrift.FileSystemCommandOptions;
import alluxio.thrift.FileSystemMasterClientService;
import alluxio.thrift.FileSystemMasterWorkerService;
import alluxio.thrift.PersistCommandOptions;
import alluxio.thrift.PersistFile;
import alluxio.underfs.UnderFileSystem;
import alluxio.util.IdUtils;
import alluxio.util.SecurityUtils;
import alluxio.util.io.PathUtils;
import alluxio.wire.BlockInfo;
import alluxio.wire.BlockLocation;
import alluxio.wire.FileBlockInfo;
import alluxio.wire.FileInfo;
import alluxio.wire.WorkerNetAddress;

import com.google.common.base.Preconditions;
import com.google.common.base.Throwables;
import com.google.common.collect.Lists;
import com.google.common.collect.Maps;
import com.google.common.collect.Sets;
import com.google.protobuf.Message;
import edu.umd.cs.findbugs.annotations.SuppressFBWarnings;
import org.apache.commons.lang.exception.ExceptionUtils;
import org.apache.thrift.TProcessor;
import org.slf4j.Logger;
import org.slf4j.LoggerFactory;

import java.io.IOException;
import java.util.ArrayList;
import java.util.HashMap;
import java.util.LinkedList;
import java.util.List;
import java.util.Map;
import java.util.Queue;
import java.util.Set;
import java.util.concurrent.Future;

import javax.annotation.concurrent.GuardedBy;
import javax.annotation.concurrent.NotThreadSafe;

/**
 * The master that handles all file system metadata management.
 */
@NotThreadSafe // TODO(jiri): make thread-safe (c.f. ALLUXIO-1664)
public final class FileSystemMaster extends AbstractMaster {
  private static final Logger LOG = LoggerFactory.getLogger(Constants.LOGGER_TYPE);

  /** Handle to the block master. */
  private final BlockMaster mBlockMaster;

  /** This manages the file system inode structure. This must be journaled. */
  @GuardedBy("itself")
  private final InodeTree mInodeTree;

  /** This manages the file system mount points. */
  @GuardedBy("mInodeTree")
  private final MountTable mMountTable;

  /** Map from worker to the files to persist on that worker. Used by async persistence service. */
  @GuardedBy("mInodeTree")
  private final Map<Long, Set<Long>> mWorkerToAsyncPersistFiles;

  /** This maintains inodes with ttl set, for the for the ttl checker service to use. */
  @GuardedBy("mInodeTree")
  private final TtlBucketList mTtlBuckets = new TtlBucketList();

  /** This generates unique directory ids. This must be journaled. */
  private final InodeDirectoryIdGenerator mDirectoryIdGenerator;

  /** This provides user groups mapping service. */
  private final GroupMappingService mGroupMappingService;

  /** List of paths to always keep in memory. */
  private final PrefixList mWhitelist;

  /**
   * The service that checks for inode files with ttl set. We store it here so that it can be
   * accessed from tests.
   */
  @SuppressFBWarnings("URF_UNREAD_FIELD")
  private Future<?> mTtlCheckerService;

  /**
   * The service that detects lost files. We store it here so that it can be accessed from tests.
   */
  @SuppressFBWarnings("URF_UNREAD_FIELD")
  private Future<?> mLostFilesDetectionService;

  /**
   * @param baseDirectory the base journal directory
   * @return the journal directory for this master
   */
  public static String getJournalDirectory(String baseDirectory) {
    return PathUtils.concatPath(baseDirectory, Constants.FILE_SYSTEM_MASTER_NAME);
  }

  /**
   * Creates a new instance of {@link FileSystemMaster}.
   *
   * @param blockMaster the {@link BlockMaster} to use
   * @param journal the journal to use for tracking master operations
   */
  public FileSystemMaster(BlockMaster blockMaster, Journal journal) {
    super(journal, 2);
    mBlockMaster = blockMaster;

    mDirectoryIdGenerator = new InodeDirectoryIdGenerator(mBlockMaster);
    mMountTable = new MountTable();
    mInodeTree = new InodeTree(mBlockMaster, mDirectoryIdGenerator, mMountTable);

    // TODO(gene): Handle default config value for whitelist.
    Configuration conf = MasterContext.getConf();
    mWhitelist = new PrefixList(conf.getList(Constants.MASTER_WHITELIST, ","));

    mWorkerToAsyncPersistFiles = Maps.newHashMap();
    mGroupMappingService = GroupMappingService.Factory.getUserToGroupsMappingService(conf);
  }

  @Override
  public Map<String, TProcessor> getServices() {
    Map<String, TProcessor> services = new HashMap<String, TProcessor>();
    services.put(
        Constants.FILE_SYSTEM_MASTER_CLIENT_SERVICE_NAME,
        new FileSystemMasterClientService.Processor<FileSystemMasterClientServiceHandler>(
            new FileSystemMasterClientServiceHandler(this)));
    services.put(
        Constants.FILE_SYSTEM_MASTER_WORKER_SERVICE_NAME,
        new FileSystemMasterWorkerService.Processor<FileSystemMasterWorkerServiceHandler>(
            new FileSystemMasterWorkerServiceHandler(this)));
    return services;
  }

  @Override
  public String getName() {
    return Constants.FILE_SYSTEM_MASTER_NAME;
  }

  @Override
  public void processJournalEntry(JournalEntry entry) throws IOException {
    Message innerEntry = JournalProtoUtils.unwrap(entry);
    if (innerEntry instanceof InodeFileEntry || innerEntry instanceof InodeDirectoryEntry) {
      try {
        mInodeTree.addInodeFromJournal(entry);
      } catch (AccessControlException e) {
        throw new RuntimeException(e);
      }
    } else if (innerEntry instanceof InodeLastModificationTimeEntry) {
      InodeLastModificationTimeEntry modTimeEntry = (InodeLastModificationTimeEntry) innerEntry;
      try {
        Inode<?> inode = mInodeTree.getInodeById(modTimeEntry.getId());
        inode.setLastModificationTimeMs(modTimeEntry.getLastModificationTimeMs());
      } catch (FileDoesNotExistException e) {
        throw new RuntimeException(e);
      }
    } else if (innerEntry instanceof PersistDirectoryEntry) {
      PersistDirectoryEntry typedEntry = (PersistDirectoryEntry) innerEntry;
      try {
        Inode<?> inode = mInodeTree.getInodeById(typedEntry.getId());
        inode.setPersistenceState(PersistenceState.PERSISTED);
      } catch (FileDoesNotExistException e) {
        throw new RuntimeException(e);
      }
    } else if (innerEntry instanceof CompleteFileEntry) {
      try {
        completeFileFromEntry((CompleteFileEntry) innerEntry);
      } catch (InvalidPathException e) {
        throw new RuntimeException(e);
      } catch (InvalidFileSizeException e) {
        throw new RuntimeException(e);
      } catch (FileAlreadyCompletedException e) {
        throw new RuntimeException(e);
      }
    } else if (innerEntry instanceof SetAttributeEntry) {
      try {
        setAttributeFromEntry((SetAttributeEntry) innerEntry);
      } catch (FileDoesNotExistException e) {
        throw new RuntimeException(e);
      }
    } else if (innerEntry instanceof DeleteFileEntry) {
      deleteFileFromEntry((DeleteFileEntry) innerEntry);
    } else if (innerEntry instanceof RenameEntry) {
      renameFromEntry((RenameEntry) innerEntry);
    } else if (innerEntry instanceof InodeDirectoryIdGeneratorEntry) {
      mDirectoryIdGenerator.initFromJournalEntry((InodeDirectoryIdGeneratorEntry) innerEntry);
    } else if (innerEntry instanceof ReinitializeFileEntry) {
      resetBlockFileFromEntry((ReinitializeFileEntry) innerEntry);
    } else if (innerEntry instanceof AddMountPointEntry) {
      try {
        mountFromEntry((AddMountPointEntry) innerEntry);
      } catch (FileAlreadyExistsException e) {
        throw new RuntimeException(e);
      } catch (InvalidPathException e) {
        throw new RuntimeException(e);
      }
    } else if (innerEntry instanceof DeleteMountPointEntry) {
      try {
        unmountFromEntry((DeleteMountPointEntry) innerEntry);
      } catch (InvalidPathException e) {
        throw new RuntimeException(e);
      }
    } else if (innerEntry instanceof AsyncPersistRequestEntry) {
      try {
        long fileId = ((AsyncPersistRequestEntry) innerEntry).getFileId();
        scheduleAsyncPersistenceInternal(getPath(fileId));
      } catch (FileDoesNotExistException e) {
        throw new RuntimeException(e);
      } catch (InvalidPathException e) {
        throw new RuntimeException(e);
      }
    } else {
      throw new IOException(ExceptionMessage.UNEXPECTED_JOURNAL_ENTRY.getMessage(innerEntry));
    }
  }

  @Override
  public void streamToJournalCheckpoint(JournalOutputStream outputStream) throws IOException {
    mInodeTree.streamToJournalCheckpoint(outputStream);
    outputStream.writeEntry(mDirectoryIdGenerator.toJournalEntry());
  }

  @Override
  public void start(boolean isLeader) throws IOException {
    if (isLeader) {
      // Only initialize root when isLeader because when initializing root, BlockMaster needs to
      // write journal entry, if it is not leader, BlockMaster won't have a writable journal.
      // If it is standby, it should be able to load the inode tree from leader's checkpoint.
      mInodeTree.initializeRoot(PermissionStatus.get(MasterContext.getConf(), false));
      String defaultUFS = MasterContext.getConf().get(Constants.UNDERFS_ADDRESS);
      try {
        mMountTable.add(new AlluxioURI(MountTable.ROOT), new AlluxioURI(defaultUFS),
            MountOptions.defaults());
      } catch (FileAlreadyExistsException e) {
        throw new IOException("Failed to mount the default UFS " + defaultUFS);
      } catch (InvalidPathException e) {
        throw new IOException("Failed to mount the default UFS " + defaultUFS);
      }
    }
    // Call super.start after mInodeTree is initialized because mInodeTree is needed to write
    // a journal entry during super.start. Call super.start before calling
    // getExecutorService() because the super.start initializes the executor service.
    super.start(isLeader);
    if (isLeader) {
      mTtlCheckerService = getExecutorService().submit(
          new HeartbeatThread(HeartbeatContext.MASTER_TTL_CHECK, new MasterInodeTtlCheckExecutor(),
              MasterContext.getConf().getInt(Constants.MASTER_TTL_CHECKER_INTERVAL_MS)));
      mLostFilesDetectionService = getExecutorService().submit(new HeartbeatThread(
          HeartbeatContext.MASTER_LOST_FILES_DETECTION, new LostFilesDetectionHeartbeatExecutor(),
          MasterContext.getConf().getInt(Constants.MASTER_HEARTBEAT_INTERVAL_MS)));
    }
  }

  /**
   * Whether the filesystem contains a directory with the id.
   *
   * @param id id of the directory
   * @return true if there is a directory with the id, false otherwise
   */
  public boolean isDirectory(long id) {
    synchronized (mInodeTree) {
      Inode<?> inode;
      if (!mInodeTree.inodeIdExists(id)) {
        return false;
      }
      try {
        inode = mInodeTree.getInodeById(id);
      } catch (FileDoesNotExistException e) {
        return false;
      }
      return inode.isDirectory();
    }
  }

  /**
   * Returns the file id for a given path. If the given path does not exist in Alluxio, the method
   * attempts to load it from UFS.
   * Needs {@link FileSystemAction#READ} permission on the path.
   *
   * @param path the path to get the file id for
   * @return the file id for a given path, or -1 if there is no file at that path
   * @throws AccessControlException if permission checking fails
   * @throws FileDoesNotExistException if the path does not exist
   */
  public long getFileId(AlluxioURI path) throws AccessControlException, FileDoesNotExistException {
    synchronized (mInodeTree) {
      Inode<?> inode;
      checkPermission(FileSystemAction.READ, path, false);
      if (!mInodeTree.inodePathExists(path)) {
        try {
          return loadMetadata(path, true);
        } catch (Exception e) {
          return IdUtils.INVALID_FILE_ID;
        }
      }
      try {
        inode = mInodeTree.getInodeByPath(path);
      } catch (InvalidPathException e) {
        return IdUtils.INVALID_FILE_ID;
      }
      return inode.getId();
    }
  }

  /**
   * @param fileId the file id to get the {@link FileInfo} for
   * @return the {@link FileInfo} for the given file
   * @throws FileDoesNotExistException if the file does not exist
   */
  public FileInfo getFileInfo(long fileId) throws FileDoesNotExistException {
    MasterContext.getMasterSource().incGetFileInfoOps(1);
    synchronized (mInodeTree) {
      Inode<?> inode = mInodeTree.getInodeById(fileId);
      return getFileInfoInternal(inode);
    }
  }

  /**
   * Returns the {@link FileInfo} for a given path. Called via RPC, as well as internal masters.
   * Needs {@link FileSystemAction#READ} permission on the path.
   *
   * @param path the path to get the {@link FileInfo} for
   * @return the {@link FileInfo} for the given file id
   * @throws FileDoesNotExistException if the file does not exist
   * @throws InvalidPathException if the file path is not valid
   * @throws AccessControlException if permission checking fails
   */
  public FileInfo getFileInfo(AlluxioURI path)
      throws AccessControlException, FileDoesNotExistException, InvalidPathException {
    MasterContext.getMasterSource().incGetFileInfoOps(1);
    synchronized (mInodeTree) {
      checkPermission(FileSystemAction.READ, path, false);
      // getFileInfo should load from ufs if the file does not exist
      getFileId(path);
      Inode<?> inode = mInodeTree.getInodeByPath(path);
      return getFileInfoInternal(inode);
    }
  }

  /**
   * @param fileId the file id
   * @return the persistence state for the given file
   * @throws FileDoesNotExistException if the file does not exist
   */
  public PersistenceState getPersistenceState(long fileId) throws FileDoesNotExistException {
    synchronized (mInodeTree) {
      Inode<?> inode = mInodeTree.getInodeById(fileId);
      return inode.getPersistenceState();
    }
  }

  /**
   * NOTE: {@link #mInodeTree} should already be locked before calling this method.
   *
   * @param inode the inode to get the {@link FileInfo} for
   * @return the {@link FileInfo} for the given inode
   * @throws FileDoesNotExistException if the file does not exist
   */
  private FileInfo getFileInfoInternal(Inode<?> inode) throws FileDoesNotExistException {
    FileInfo fileInfo = inode.generateClientFileInfo(mInodeTree.getPath(inode).toString());
    fileInfo.setInMemoryPercentage(getInMemoryPercentage(inode));
    AlluxioURI path = mInodeTree.getPath(inode);
    AlluxioURI resolvedPath;
    try {
      resolvedPath = mMountTable.resolve(path);
    } catch (InvalidPathException e) {
      throw new FileDoesNotExistException(e.getMessage(), e);
    }
    // Only set the UFS path if the path is nested under a mount point.
    if (!path.equals(resolvedPath)) {
      fileInfo.setUfsPath(resolvedPath.toString());
    }
    MasterContext.getMasterSource().incFileInfosGot(1);
    return fileInfo;
  }

  /**
   * Returns a list {@link FileInfo} for a given path. If the given path is a file, the list only
   * contains a single object. If it is a directory, the resulting list contains all direct children
   * of the directory.
   * Needs {@link FileSystemAction#READ} permission on the path.
   * If the path is a directory, needs {@link FileSystemAction#EXECUTE} permission on the path.
   *
   * @param path the path to get the {@link FileInfo} list for
   * @return the list of {@link FileInfo}s
   * @throws AccessControlException if permission checking fails
   * @throws FileDoesNotExistException if the file does not exist
   * @throws InvalidPathException if the path is invalid
   */
  public List<FileInfo> getFileInfoList(AlluxioURI path)
      throws AccessControlException, FileDoesNotExistException, InvalidPathException {
    MasterContext.getMasterSource().incGetFileInfoOps(1);
    synchronized (mInodeTree) {
      checkPermission(FileSystemAction.READ, path, false);
      // getFileInfoList should load from ufs if the file does not exist
      getFileId(path);
      Inode<?> inode = mInodeTree.getInodeByPath(path);

      List<FileInfo> ret = new ArrayList<FileInfo>();
      if (inode.isDirectory()) {
        checkPermission(FileSystemAction.EXECUTE, path, false);
        for (Inode<?> child : ((InodeDirectory) inode).getChildren()) {
          ret.add(getFileInfoInternal(child));
        }
      } else {
        ret.add(getFileInfoInternal(inode));
      }
      MasterContext.getMasterSource().incFileInfosGot(ret.size());
      return ret;
    }
  }

  /**
   * @return a read-only view of the file system master
   */
  public FileSystemMasterView getFileSystemMasterView() {
    return new FileSystemMasterView(this);
  }

  /**
   * Completes a file. After a file is completed, it cannot be written to.
   * Needs {@link FileSystemAction#WRITE} permission on the path.
   *
   * @param path the file path to complete
   * @param options the method options
   * @throws BlockInfoException if a block information exception is encountered
   * @throws FileDoesNotExistException if the file does not exist
   * @throws InvalidPathException if an invalid path is encountered
   * @throws InvalidFileSizeException if an invalid file size is encountered
   * @throws FileAlreadyCompletedException if the file is already completed
   * @throws AccessControlException if permission checking fails
   */
  public void completeFile(AlluxioURI path, CompleteFileOptions options)
      throws BlockInfoException, FileDoesNotExistException, InvalidPathException,
      InvalidFileSizeException, FileAlreadyCompletedException, AccessControlException {
    MasterContext.getMasterSource().incCompleteFileOps(1);
    synchronized (mInodeTree) {
      checkPermission(FileSystemAction.WRITE, path, false);
      // Even readonly mount points should be able to complete a file, for UFS reads in CACHE mode.
      long opTimeMs = System.currentTimeMillis();
      Inode<?> inode = mInodeTree.getInodeByPath(path);
      long fileId = inode.getId();
      if (!inode.isFile()) {
        throw new FileDoesNotExistException(ExceptionMessage.PATH_MUST_BE_FILE.getMessage(path));
      }

      InodeFile fileInode = (InodeFile) inode;
      List<Long> blockIdList = fileInode.getBlockIds();
      List<BlockInfo> blockInfoList = mBlockMaster.getBlockInfoList(blockIdList);
      if (!fileInode.isPersisted() && blockInfoList.size() != blockIdList.size()) {
        throw new BlockInfoException("Cannot complete a file without all the blocks committed");
      }

      // Iterate over all file blocks committed to Alluxio, computing the length and verify that all
      // the blocks (except the last one) is the same size as the file block size.
      long inMemoryLength = 0;
      long fileBlockSize = fileInode.getBlockSizeBytes();
      for (int i = 0; i < blockInfoList.size(); i++) {
        BlockInfo blockInfo = blockInfoList.get(i);
        inMemoryLength += blockInfo.getLength();
        if (i < blockInfoList.size() - 1 && blockInfo.getLength() != fileBlockSize) {
          throw new BlockInfoException(
              "Block index " + i + " has a block size smaller than the file block size ("
                  + fileInode.getBlockSizeBytes() + ")");
        }
      }

      // If the file is persisted, its length is determined by UFS. Otherwise, its length is
      // determined by its memory footprint.
      long length = fileInode.isPersisted() ? options.getUfsLength() : inMemoryLength;

      completeFileInternal(fileInode.getBlockIds(), fileId, length, opTimeMs);
      CompleteFileEntry completeFileEntry = CompleteFileEntry.newBuilder()
          .addAllBlockIds(fileInode.getBlockIds())
          .setId(fileId)
          .setLength(length)
          .setOpTimeMs(opTimeMs)
          .build();
      writeJournalEntry(JournalEntry.newBuilder().setCompleteFile(completeFileEntry).build());
      flushJournal();
    }
  }

  /**
   * NOTE: {@link #mInodeTree} should already be locked before calling this method.
   *
   * @param blockIds the block ids to use
   * @param fileId the file id to use
   * @param length the length to use
   * @param opTimeMs the operation time (in milliseconds)
   * @throws FileDoesNotExistException if the file does not exist
   * @throws InvalidPathException if an invalid path is encountered
   * @throws InvalidFileSizeException if an invalid file size is encountered
   * @throws FileAlreadyCompletedException if the file has already been completed
   */
  void completeFileInternal(List<Long> blockIds, long fileId, long length, long opTimeMs)
      throws FileDoesNotExistException, InvalidPathException, InvalidFileSizeException,
      FileAlreadyCompletedException {
    InodeFile inode = (InodeFile) mInodeTree.getInodeById(fileId);
    inode.setBlockIds(blockIds);
    inode.setLastModificationTimeMs(opTimeMs);
    inode.complete(length);

    if (inode.isPersisted()) {
      // Commit all the file blocks (without locations) so the metadata for the block exists.
      long currLength = length;
      for (long blockId : inode.getBlockIds()) {
        long blockSize = Math.min(currLength, inode.getBlockSizeBytes());
        mBlockMaster.commitBlockInUFS(blockId, blockSize);
        currLength -= blockSize;
      }
    }
    MasterContext.getMasterSource().incFilesCompleted(1);
  }

  /**
   * NOTE: {@link #mInodeTree} should already be locked before calling this method.
   *
   * @param entry the entry to use
   * @throws InvalidPathException if an invalid path is encountered
   * @throws InvalidFileSizeException if an invalid file size is encountered
   * @throws FileAlreadyCompletedException if the file has already been completed
   */
  private void completeFileFromEntry(CompleteFileEntry entry)
      throws InvalidPathException, InvalidFileSizeException, FileAlreadyCompletedException {
    try {
      completeFileInternal(entry.getBlockIdsList(), entry.getId(), entry.getLength(),
          entry.getOpTimeMs());
    } catch (FileDoesNotExistException e) {
      throw new RuntimeException(e);
    }
  }

  /**
   * Creates a file (not a directory) for a given path. Needs {@link FileSystemAction#WRITE}
   * permission on the parent of the path.
   *
   * @param path the file to create
   * @param options method options
   * @return the file id of the create file
   * @throws InvalidPathException if an invalid path is encountered
   * @throws FileAlreadyExistsException if the file already exists
   * @throws BlockInfoException if an invalid block information in encountered
   * @throws IOException if the creation fails
   * @throws AccessControlException if permission checking fails
   * @throws FileDoesNotExistException if the parent of the path does not exist and the recursive
   *         option is false
   */
  public long create(AlluxioURI path, CreateFileOptions options)
      throws AccessControlException, InvalidPathException, FileAlreadyExistsException,
          BlockInfoException, IOException, FileDoesNotExistException {
    MasterContext.getMasterSource().incCreateFileOps(1);
    synchronized (mInodeTree) {
      checkPermission(FileSystemAction.WRITE, path, true);
      if (!options.isMetadataLoad()) {
        mMountTable.checkUnderWritableMountPoint(path);
      }
      InodeTree.CreatePathResult createResult = createInternal(path, options);
      List<Inode<?>> created = createResult.getCreated();

      writeJournalEntry(mDirectoryIdGenerator.toJournalEntry());
      journalCreatePathResult(createResult);
      flushJournal();
      return created.get(created.size() - 1).getId();
    }
  }

  /**
   * NOTE: {@link #mInodeTree} should already be locked before calling this method.
   *
   * @param path the path to be created
   * @param options method options
   * @return {@link InodeTree.CreatePathResult} with the path creation result
   * @throws InvalidPathException if an invalid path is encountered
   * @throws FileAlreadyExistsException if the file already exists
   * @throws BlockInfoException if invalid block information is encountered
   * @throws IOException if an I/O error occurs
   * @throws FileDoesNotExistException if the parent of the path does not exist and the recursive
   *         option is false
   */
  InodeTree.CreatePathResult createInternal(AlluxioURI path, CreateFileOptions options)
      throws InvalidPathException, FileAlreadyExistsException, BlockInfoException, IOException,
      FileDoesNotExistException {
    InodeTree.CreatePathResult createResult = mInodeTree.createPath(path, options);
    // If the create succeeded, the list of created inodes will not be empty.
    List<Inode<?>> created = createResult.getCreated();
    InodeFile inode = (InodeFile) created.get(created.size() - 1);
    if (mWhitelist.inList(path.toString())) {
      inode.setCacheable(true);
    }

    mTtlBuckets.insert(inode);

    MasterContext.getMasterSource().incFilesCreated(1);
    MasterContext.getMasterSource().incDirectoriesCreated(created.size() - 1);
    return createResult;
  }

  /**
   * Reinitializes the blocks of an existing open file.
   *
   * @param path the path to the file
   * @param blockSizeBytes the new block size
   * @param ttl the ttl
   * @return the file id
   * @throws InvalidPathException if the path is invalid
   * @throws FileDoesNotExistException if the path does not exist
   */
  public long reinitializeFile(AlluxioURI path, long blockSizeBytes, long ttl)
      throws InvalidPathException, FileDoesNotExistException {
    synchronized (mInodeTree) {
      long id = mInodeTree.reinitializeFile(path, blockSizeBytes, ttl);
      ReinitializeFileEntry reinitializeFile = ReinitializeFileEntry.newBuilder()
          .setPath(path.getPath())
          .setBlockSizeBytes(blockSizeBytes)
          .setTtl(ttl)
          .build();
      writeJournalEntry(JournalEntry.newBuilder().setReinitializeFile(reinitializeFile).build());
      flushJournal();
      return id;
    }
  }

  /**
   * NOTE: {@link #mInodeTree} should already be locked before calling this method.
   *
   * @param entry the entry to use
   */
  private void resetBlockFileFromEntry(ReinitializeFileEntry entry) {
    try {
      mInodeTree.reinitializeFile(new AlluxioURI(entry.getPath()), entry.getBlockSizeBytes(),
          entry.getTtl());
    } catch (InvalidPathException | FileDoesNotExistException e) {
      throw new RuntimeException(e);
    }
  }

  /**
   * Since {@link FileSystemMaster#create(AlluxioURI, CreateFileOptions)} already checked
   * {@link alluxio.security.authorization.FileSystemAction#WRITE},
   * it is not needed to check again here when requesting a new block for the file.
   *
   * @param path the path of the file to get the next block id for
   * @return the next block id for the given file
   * @throws FileDoesNotExistException if the file does not exist
   * @throws InvalidPathException if the given path is not valid
   */
  public long getNewBlockIdForFile(AlluxioURI path)
      throws FileDoesNotExistException, InvalidPathException {
    MasterContext.getMasterSource().incGetNewBlockOps(1);
    Inode<?> inode;
    synchronized (mInodeTree) {
      inode = mInodeTree.getInodeByPath(path);
    }
    if (!inode.isFile()) {
      throw new FileDoesNotExistException(ExceptionMessage.PATH_MUST_BE_FILE.getMessage(path));
    }
    MasterContext.getMasterSource().incNewBlocksGot(1);
    return ((InodeFile) inode).getNewBlockId();
  }

  /**
   * @return the number of files and directories
   */
  public int getNumberOfPaths() {
    synchronized (mInodeTree) {
      return mInodeTree.getSize();
    }
  }

  /**
   * @return the number of pinned files and directories
   */
  public int getNumberOfPinnedFiles() {
    synchronized (mInodeTree) {
      return mInodeTree.getPinnedSize();
    }
  }

  /**
   * Deletes a given path.
   * Needs {@link FileSystemAction#WRITE} permission on the parent of the path.
   *
   * @param path the path to delete
   * @param recursive if true, will delete all its children
   * @return true if the file was deleted, false otherwise
   * @throws DirectoryNotEmptyException if recursive is false and the file is a nonempty directory
   * @throws FileDoesNotExistException if the file does not exist
   * @throws IOException if an I/O error occurs
   * @throws DirectoryNotEmptyException if recursive is false and the file is a nonempty directory
   * @throws AccessControlException if permission checking fails
   * @throws InvalidPathException if the path is invalid
   */
  public boolean deleteFile(AlluxioURI path, boolean recursive)
      throws IOException, FileDoesNotExistException, DirectoryNotEmptyException,
          InvalidPathException, AccessControlException {
    MasterContext.getMasterSource().incDeletePathOps(1);
    synchronized (mInodeTree) {
      checkPermission(FileSystemAction.WRITE, path, true);
      mMountTable.checkUnderWritableMountPoint(path);
      Inode<?> inode = mInodeTree.getInodeByPath(path);
      long fileId = inode.getId();
      long opTimeMs = System.currentTimeMillis();
      boolean ret = deleteFileInternal(fileId, recursive, false, opTimeMs);
      DeleteFileEntry deleteFile = DeleteFileEntry.newBuilder()
          .setId(fileId)
          .setRecursive(recursive)
          .setOpTimeMs(opTimeMs)
          .build();
      writeJournalEntry(JournalEntry.newBuilder().setDeleteFile(deleteFile).build());
      flushJournal();
      return ret;
    }
  }

  /**
   * NOTE: {@link #mInodeTree} should already be locked before calling this method.
   *
   * @param entry the entry to use
   */
  private void deleteFileFromEntry(DeleteFileEntry entry) {
    MasterContext.getMasterSource().incDeletePathOps(1);
    try {
      deleteFileInternal(entry.getId(), entry.getRecursive(), true, entry.getOpTimeMs());
    } catch (Exception e) {
      throw new RuntimeException(e);
    }
  }

  /**
   * Convenience method for avoiding {@link DirectoryNotEmptyException} when calling
   * {@link #deleteFileInternal(long, boolean, boolean, long)}.
   *
   * NOTE: {@link #mInodeTree} should already be locked before calling this method.
   *
   * @param fileId the file id
   * @param replayed whether the operation is a result of replaying the journal
   * @param opTimeMs the time of the operation
   * @return if the file is successfully deleted
   * @throws FileDoesNotExistException if a non-existent file is encountered
   * @throws IOException if an I/O error is encountered
   */
  boolean deleteFileRecursiveInternal(long fileId, boolean replayed, long opTimeMs)
      throws FileDoesNotExistException, IOException {
    try {
      return deleteFileInternal(fileId, true, replayed, opTimeMs);
    } catch (DirectoryNotEmptyException e) {
      throw new IllegalStateException(
          "deleteFileInternal should never throw DirectoryNotEmptyException when recursive is true",
          e);
    }
  }

  /**
   * Implements file deletion.
   *
   * NOTE: {@link #mInodeTree} should already be locked before calling this method.
   *
   * @param fileId the file id
   * @param recursive if the file id identifies a directory, this flag specifies whether the
   *        directory content should be deleted recursively
   * @param replayed whether the operation is a result of replaying the journal
   * @param opTimeMs the time of the operation
   * @return true if the file is successfully deleted
   * @throws FileDoesNotExistException if a non-existent file is encountered
   * @throws IOException if an I/O error is encountered
   * @throws DirectoryNotEmptyException if recursive is false and the file is a nonempty directory
   */
  boolean deleteFileInternal(long fileId, boolean recursive, boolean replayed, long opTimeMs)
      throws FileDoesNotExistException, IOException, DirectoryNotEmptyException {
    // TODO(jiri): A crash after any UFS object is deleted and before the delete operation is
    // journaled will result in an inconsistency between Alluxio and UFS.
    if (!mInodeTree.inodeIdExists(fileId)) {
      return true;
    }
    Inode<?> inode = mInodeTree.getInodeById(fileId);
    if (inode == null) {
      return true;
    }
    if (inode.isDirectory() && !recursive && ((InodeDirectory) inode).getNumberOfChildren() > 0) {
      // inode is nonempty, and we don't want to delete a nonempty directory unless recursive is
      // true
      throw new DirectoryNotEmptyException(ExceptionMessage.DELETE_NONEMPTY_DIRECTORY_NONRECURSIVE,
          inode.getName());
    }
    if (mInodeTree.isRootId(inode.getId())) {
      // The root cannot be deleted.
      return false;
    }

    List<Inode<?>> delInodes = new ArrayList<Inode<?>>();
    delInodes.add(inode);
    if (inode.isDirectory()) {
      delInodes.addAll(mInodeTree.getInodeChildrenRecursive((InodeDirectory) inode));
    }

    // We go through each inode, removing it from it's parent set and from mDelInodes. If it's a
    // file, we deal with the checkpoints and blocks as well.
    for (int i = delInodes.size() - 1; i >= 0; i--) {
      Inode<?> delInode = delInodes.get(i);

      // TODO(jiri): What should the Alluxio behavior be when a UFS delete operation fails?
      // Currently, it will result in an inconsistency between Alluxio and UFS.
      if (!replayed && delInode.isPersisted()) {
        try {
          AlluxioURI alluxioUriToDel = mInodeTree.getPath(delInode);
          // If this is a mount point, we have deleted all the children and can unmount it
          // TODO(calvin): Add tests (ALLUXIO-1831)
          if (mMountTable.isMountPoint(alluxioUriToDel)) {
            unmountInternal(alluxioUriToDel);
          } else {
            // Delete the file in the under file system.
            String ufsPath = mMountTable.resolve(alluxioUriToDel).toString();
            UnderFileSystem ufs = UnderFileSystem.get(ufsPath, MasterContext.getConf());
            if (!ufs.exists(ufsPath)) {
              LOG.warn("File does not exist the underfs: {}", ufsPath);
            } else if (!ufs.delete(ufsPath, true)) {
              LOG.error("Failed to delete {}", ufsPath);
              return false;
            }
          }
        } catch (InvalidPathException e) {
          LOG.warn(e.getMessage());
        }
      }

      if (delInode.isFile()) {
        // Remove corresponding blocks from workers and delete metadata in master.
        mBlockMaster.removeBlocks(((InodeFile) delInode).getBlockIds(), true /* delete */);
      }

      mInodeTree.deleteInode(delInode, opTimeMs);
    }
    MasterContext.getMasterSource().incPathsDeleted(delInodes.size());
    return true;
  }

  /**
   * Returns the {@link FileBlockInfo} for given file and block index.
   *
   * @param fileId the file id to get the info for
   * @param fileBlockIndex the block index of the file to get the block info for
   * @return the {@link FileBlockInfo} for the file and block index
   * @throws FileDoesNotExistException if the file does not exist
   * @throws BlockInfoException if the block size is invalid
   * @throws InvalidPathException if the mount table is not able to resolve the file
   */
  public FileBlockInfo getFileBlockInfo(long fileId, int fileBlockIndex)
      throws BlockInfoException, FileDoesNotExistException, InvalidPathException {
    MasterContext.getMasterSource().incGetFileBlockInfoOps(1);
    synchronized (mInodeTree) {
      Inode<?> inode = mInodeTree.getInodeById(fileId);
      if (inode.isDirectory()) {
        throw new FileDoesNotExistException(
            ExceptionMessage.FILEID_MUST_BE_FILE.getMessage(fileId));
      }
      InodeFile file = (InodeFile) inode;
      List<Long> blockIdList = new ArrayList<Long>(1);
      blockIdList.add(file.getBlockIdByIndex(fileBlockIndex));
      List<BlockInfo> blockInfoList = mBlockMaster.getBlockInfoList(blockIdList);
      if (blockInfoList.size() != 1) {
        throw new BlockInfoException(
            "FileId " + fileId + " BlockIndex " + fileBlockIndex + " is not a valid block.");
      }
      FileBlockInfo blockInfo = generateFileBlockInfo(file, blockInfoList.get(0));
      MasterContext.getMasterSource().incFileBlockInfosGot(1);
      return blockInfo;
    }
  }

  /**
   * @param path the path to get the info for
   * @return a list of {@link FileBlockInfo} for all the blocks of the given file
   * @throws FileDoesNotExistException if the file does not exist
   * @throws InvalidPathException if the path of the given file is invalid
   */
  public List<FileBlockInfo> getFileBlockInfoList(AlluxioURI path)
      throws FileDoesNotExistException, InvalidPathException {
    MasterContext.getMasterSource().incGetFileBlockInfoOps(1);
    synchronized (mInodeTree) {
      Inode<?> inode = mInodeTree.getInodeByPath(path);
      if (inode.isDirectory()) {
        throw new FileDoesNotExistException(ExceptionMessage.PATH_MUST_BE_FILE.getMessage(path));
      }
      InodeFile file = (InodeFile) inode;
      List<BlockInfo> blockInfoList = mBlockMaster.getBlockInfoList(file.getBlockIds());

      List<FileBlockInfo> ret = new ArrayList<FileBlockInfo>();
      for (BlockInfo blockInfo : blockInfoList) {
        ret.add(generateFileBlockInfo(file, blockInfo));
      }
      MasterContext.getMasterSource().incFileBlockInfosGot(ret.size());
      return ret;
    }
  }

  /**
   * Generates a {@link FileBlockInfo} object from internal metadata. This adds file information to
   * the block, such as the file offset, and additional UFS locations for the block.
   *
   * NOTE: {@link #mInodeTree} should already be locked before calling this method.
   *
   * @param file the file the block is a part of
   * @param blockInfo the {@link BlockInfo} to generate the {@link FileBlockInfo} from
   * @return a new {@link FileBlockInfo} for the block
   * @throws InvalidPathException if the mount table is not able to resolve the file
   */
  private FileBlockInfo generateFileBlockInfo(InodeFile file, BlockInfo blockInfo)
      throws InvalidPathException {
    FileBlockInfo fileBlockInfo = new FileBlockInfo();
    fileBlockInfo.setBlockInfo(blockInfo);
    fileBlockInfo.setUfsLocations(new ArrayList<WorkerNetAddress>());

    // The sequence number part of the block id is the block index.
    long offset = file.getBlockSizeBytes() * BlockId.getSequenceNumber(blockInfo.getBlockId());
    fileBlockInfo.setOffset(offset);

    if (fileBlockInfo.getBlockInfo().getLocations().isEmpty() && file.isPersisted()) {
      // No alluxio locations, but there is a checkpoint in the under storage system. Add the
      // locations from the under storage system.
      String ufsPath = mMountTable.resolve(mInodeTree.getPath(file)).toString();
      UnderFileSystem ufs = UnderFileSystem.get(ufsPath, MasterContext.getConf());
      List<String> locs;
      try {
        locs = ufs.getFileLocations(ufsPath, fileBlockInfo.getOffset());
      } catch (IOException e) {
        return fileBlockInfo;
      }
      if (locs != null) {
        for (String loc : locs) {
          String resolvedHost = loc;
          int resolvedPort = -1;
          try {
            String[] ipport = loc.split(":");
            if (ipport.length == 2) {
              resolvedHost = ipport[0];
              resolvedPort = Integer.parseInt(ipport[1]);
            }
          } catch (NumberFormatException e) {
            continue;
          }
          // The resolved port is the data transfer port not the rpc port
          fileBlockInfo.getUfsLocations().add(
              new WorkerNetAddress().setHost(resolvedHost).setDataPort(resolvedPort));
        }
      }
    }
    return fileBlockInfo;
  }

  /**
   * Returns whether the inodeFile is fully in memory or not. The file is fully in memory only if
   * all the blocks of the file are in memory, in other words, the in memory percentage is 100.
   *
   * @return true if the file is fully in memory, false otherwise
   */
  private boolean isFullyInMemory(InodeFile inode) {
    return getInMemoryPercentage(inode) == 100;
  }

  /**
   * @return absolute paths of all in memory files
   */
  public List<AlluxioURI> getInMemoryFiles() {
    List<AlluxioURI> ret = new ArrayList<AlluxioURI>();
    Queue<Pair<InodeDirectory, AlluxioURI>> nodesQueue =
        new LinkedList<Pair<InodeDirectory, AlluxioURI>>();
    synchronized (mInodeTree) {
      // TODO(yupeng): Verify we want to use absolute path.
      nodesQueue.add(new Pair<InodeDirectory, AlluxioURI>(mInodeTree.getRoot(),
          new AlluxioURI(AlluxioURI.SEPARATOR)));
      while (!nodesQueue.isEmpty()) {
        Pair<InodeDirectory, AlluxioURI> pair = nodesQueue.poll();
        InodeDirectory directory = pair.getFirst();
        AlluxioURI curUri = pair.getSecond();

        Set<Inode<?>> children = directory.getChildren();
        for (Inode<?> inode : children) {
          AlluxioURI newUri = curUri.join(inode.getName());
          if (inode.isDirectory()) {
            nodesQueue.add(new Pair<InodeDirectory, AlluxioURI>((InodeDirectory) inode, newUri));
          } else if (isFullyInMemory((InodeFile) inode)) {
            ret.add(newUri);
          }
        }
      }
    }
    return ret;
  }

  /**
   * Gets the in-memory percentage of an Inode. For a file that has all blocks in memory, it returns
   * 100; for a file that has no block in memory, it returns 0. Returns 0 for a directory.
   *
   * @param inode the inode
   * @return the in memory percentage
   */
  private int getInMemoryPercentage(Inode<?> inode) {
    if (!inode.isFile()) {
      return 0;
    }
    InodeFile inodeFile = (InodeFile) inode;

    long length = inodeFile.getLength();
    if (length == 0) {
      return 100;
    }

    long inMemoryLength = 0;
    for (BlockInfo info : mBlockMaster.getBlockInfoList(inodeFile.getBlockIds())) {
      if (isInTopStorageTier(info)) {
        inMemoryLength += info.getLength();
      }
    }
    return (int) (inMemoryLength * 100 / length);
  }

  /**
   * @return true if the given block is in the top storage level in some worker, false otherwise
   */
  private boolean isInTopStorageTier(BlockInfo blockInfo) {
    for (BlockLocation location : blockInfo.getLocations()) {
      if (mBlockMaster.getGlobalStorageTierAssoc().getOrdinal(location.getTierAlias()) == 0) {
        return true;
      }
    }
    return false;
  }

  /**
   * Creates a directory for a given path.
   * Needs {@link FileSystemAction#WRITE} permission on the parent of the path.
   *
   * @param path the path of the directory
   * @param options method options
   * @return an {@link alluxio.master.file.meta.InodeTree.CreatePathResult} representing the
   *         modified inodes and created inodes during path creation
   * @throws InvalidPathException when the path is invalid, please see documentation on
   *         {@link InodeTree#createPath(AlluxioURI, CreatePathOptions)} for more details
   * @throws FileAlreadyExistsException when there is already a file at path
   * @throws IOException if a non-Alluxio related exception occurs
   * @throws AccessControlException if permission checking fails
   * @throws FileDoesNotExistException if the parent of the path does not exist and the recursive
   *         option is false
   */
  public InodeTree.CreatePathResult mkdir(AlluxioURI path, CreateDirectoryOptions options)
      throws InvalidPathException, FileAlreadyExistsException, IOException, AccessControlException,
      FileDoesNotExistException {
    LOG.debug("mkdir {} ", path);
    MasterContext.getMasterSource().incCreateDirectoriesOps(1);
    synchronized (mInodeTree) {
      try {
        checkPermission(FileSystemAction.WRITE, path, true);
        if (!options.isMetadataLoad()) {
          mMountTable.checkUnderWritableMountPoint(path);
        }
        InodeTree.CreatePathResult createResult = mInodeTree.createPath(path, options);

        LOG.debug("writing journal entry for mkdir {}", path);
        writeJournalEntry(mDirectoryIdGenerator.toJournalEntry());
        journalCreatePathResult(createResult);
        flushJournal();
        LOG.debug("flushed journal for mkdir {}", path);
        MasterContext.getMasterSource().incDirectoriesCreated(1);
        return createResult;
      } catch (BlockInfoException e) {
        // Since we are creating a directory, the block size is ignored, no such exception should
        // happen.
        Throwables.propagate(e);
      }
    }
    return null;
  }

  /**
   * Journals the {@link InodeTree.CreatePathResult}. This does not flush the journal.
   * Synchronization is required outside of this method.
   *
   * @param createResult the {@link InodeTree.CreatePathResult} to journal
   */
  private void journalCreatePathResult(InodeTree.CreatePathResult createResult) {
    for (Inode<?> inode : createResult.getModified()) {
      InodeLastModificationTimeEntry inodeLastModificationTime =
          InodeLastModificationTimeEntry.newBuilder()
          .setId(inode.getId())
          .setLastModificationTimeMs(inode.getLastModificationTimeMs())
          .build();
      writeJournalEntry(JournalEntry.newBuilder()
          .setInodeLastModificationTime(inodeLastModificationTime).build());
    }
    for (Inode<?> inode : createResult.getCreated()) {
      writeJournalEntry(inode.toJournalEntry());
    }
    for (Inode<?> inode : createResult.getPersisted()) {
      PersistDirectoryEntry persistDirectory = PersistDirectoryEntry.newBuilder()
          .setId(inode.getId())
          .build();
      writeJournalEntry(JournalEntry.newBuilder().setPersistDirectory(persistDirectory).build());
    }
  }

  /**
   * Renames a file to a destination.
   * Needs {@link FileSystemAction#WRITE} permission on the parent of the src path.
   * Needs {@link FileSystemAction#WRITE} permission on the parent of the dst path.
   *
   * @param srcPath the source path to rename
   * @param dstPath the destination path to rename the file to
   * @throws FileDoesNotExistException if a non-existent file is encountered
   * @throws InvalidPathException if an invalid path is encountered
   * @throws IOException if an I/O error occurs
   * @throws AccessControlException if permission checking fails
   * @throws FileAlreadyExistsException if the file already exists
   */
  public void rename(AlluxioURI srcPath, AlluxioURI dstPath) throws FileAlreadyExistsException,
      FileDoesNotExistException, InvalidPathException, IOException, AccessControlException {
    MasterContext.getMasterSource().incRenamePathOps(1);
    synchronized (mInodeTree) {
      checkPermission(FileSystemAction.WRITE, srcPath, true);
      checkPermission(FileSystemAction.WRITE, dstPath, true);
      mMountTable.checkUnderWritableMountPoint(srcPath);
      mMountTable.checkUnderWritableMountPoint(dstPath);
      Inode<?> srcInode = mInodeTree.getInodeByPath(srcPath);
      // Renaming path to itself is a no-op.
      if (srcPath.equals(dstPath)) {
        return;
      }
      // Renaming the root is not allowed.
      if (srcPath.isRoot()) {
        throw new InvalidPathException(ExceptionMessage.ROOT_CANNOT_BE_RENAMED.getMessage());
      }
      if (dstPath.isRoot()) {
        throw new InvalidPathException(ExceptionMessage.RENAME_CANNOT_BE_TO_ROOT.getMessage());
      }
      // Renaming across mount points is not allowed.
      String srcMount = mMountTable.getMountPoint(srcPath);
      String dstMount = mMountTable.getMountPoint(dstPath);
      if ((srcMount == null && dstMount != null) || (srcMount != null && dstMount == null)
          || (srcMount != null && dstMount != null && !srcMount.equals(dstMount))) {
        throw new InvalidPathException(ExceptionMessage.RENAME_CANNOT_BE_ACROSS_MOUNTS.getMessage(
            srcPath, dstPath));
      }
      // Renaming onto a mount point is not allowed.
      if (mMountTable.isMountPoint(dstPath)) {
        throw new InvalidPathException(
            ExceptionMessage.RENAME_CANNOT_BE_ONTO_MOUNT_POINT.getMessage(dstPath));
      }
      // Renaming a path to one of its subpaths is not allowed. Check for that, by making sure
      // srcComponents isn't a prefix of dstComponents.
      if (PathUtils.hasPrefix(dstPath.getPath(), srcPath.getPath())) {
        throw new InvalidPathException(ExceptionMessage.RENAME_CANNOT_BE_TO_SUBDIRECTORY.getMessage(
            srcPath, dstPath));
      }

      AlluxioURI dstParentURI = dstPath.getParent();

      // Get the inodes of the src and dst parents.
      Inode<?> srcParentInode = mInodeTree.getInodeById(srcInode.getParentId());
      if (!srcParentInode.isDirectory()) {
        throw new InvalidPathException(
            ExceptionMessage.PATH_MUST_HAVE_VALID_PARENT.getMessage(srcPath));
      }
      Inode<?> dstParentInode = mInodeTree.getInodeByPath(dstParentURI);
      if (!dstParentInode.isDirectory()) {
        throw new InvalidPathException(
            ExceptionMessage.PATH_MUST_HAVE_VALID_PARENT.getMessage(dstPath));
      }

      // Make sure destination path does not exist
      InodeDirectory dstParentDirectory = (InodeDirectory) dstParentInode;
      String[] dstComponents = PathUtils.getPathComponents(dstPath.getPath());
      if (dstParentDirectory.getChild(dstComponents[dstComponents.length - 1]) != null) {
        throw new FileAlreadyExistsException(
            ExceptionMessage.FILE_ALREADY_EXISTS.getMessage(dstPath));
      }

      // Now we remove srcInode from it's parent and insert it into dstPath's parent
      long opTimeMs = System.currentTimeMillis();
      renameInternal(srcInode.getId(), dstPath, false, opTimeMs);

      RenameEntry rename = RenameEntry.newBuilder()
          .setId(srcInode.getId())
          .setDstPath(dstPath.getPath())
          .setOpTimeMs(opTimeMs)
          .build();
      writeJournalEntry(JournalEntry.newBuilder().setRename(rename).build());
      flushJournal();

      LOG.debug("Renamed {} to {}", srcPath, dstPath);
    }
  }

  /**
   * Implements renaming.
   *
   * NOTE: {@link #mInodeTree} should already be locked before calling this method.
   *
   * @param fileId the file id of the rename source
   * @param dstPath the path to the rename destionation
   * @param replayed whether the operation is a result of replaying the journal
   * @param opTimeMs the time of the operation
   * @throws FileDoesNotExistException if a non-existent file is encountered
   * @throws InvalidPathException if an invalid path is encountered
   * @throws IOException if an I/O error is encountered
   */
  void renameInternal(long fileId, AlluxioURI dstPath, boolean replayed, long opTimeMs)
      throws FileDoesNotExistException, InvalidPathException, IOException {
    Inode<?> srcInode = mInodeTree.getInodeById(fileId);
    AlluxioURI srcPath = mInodeTree.getPath(srcInode);
    LOG.debug("Renaming {} to {}", srcPath, dstPath);

    // If the source file is persisted, rename it in the UFS.
    FileInfo fileInfo = getFileInfoInternal(srcInode);
    if (!replayed && fileInfo.isPersisted()) {
      String ufsSrcPath = mMountTable.resolve(srcPath).toString();
      String ufsDstPath = mMountTable.resolve(dstPath).toString();
      UnderFileSystem ufs = UnderFileSystem.get(ufsSrcPath, MasterContext.getConf());
      String parentPath = new AlluxioURI(ufsDstPath).getParent().toString();
      if (!ufs.exists(parentPath) && !ufs.mkdirs(parentPath, true)) {
        throw new IOException(ExceptionMessage.FAILED_UFS_CREATE.getMessage(parentPath));
      }
      if (!ufs.rename(ufsSrcPath, ufsDstPath)) {
        throw new IOException(
            ExceptionMessage.FAILED_UFS_RENAME.getMessage(ufsSrcPath, ufsDstPath));
      }
    }

    // TODO(jiri): A crash between now and the time the rename operation is journaled will result in
    // an inconsistency between Alluxio and UFS.
    Inode<?> srcParentInode = mInodeTree.getInodeById(srcInode.getParentId());
    AlluxioURI dstParentURI = dstPath.getParent();
    Inode<?> dstParentInode = mInodeTree.getInodeByPath(dstParentURI);
    ((InodeDirectory) srcParentInode).removeChild(srcInode);
    srcParentInode.setLastModificationTimeMs(opTimeMs);
    srcInode.setParentId(dstParentInode.getId());
    srcInode.setName(dstPath.getName());
    ((InodeDirectory) dstParentInode).addChild(srcInode);
    dstParentInode.setLastModificationTimeMs(opTimeMs);
    MasterContext.getMasterSource().incPathsRenamed(1);
    propagatePersisted(srcInode, replayed);
  }

  /**
   * NOTE: {@link #mInodeTree} should already be locked before calling this method.
   *
   * @param entry the entry to use
   */
  private void renameFromEntry(RenameEntry entry) {
    MasterContext.getMasterSource().incRenamePathOps(1);
    try {
      renameInternal(entry.getId(), new AlluxioURI(entry.getDstPath()), true,
          entry.getOpTimeMs());
    } catch (Exception e) {
      throw new RuntimeException(e);
    }
  }

  /**
   * Propagates the persisted status to all parents of the given inode in the same mount partition.
   *
   * NOTE: {@link #mInodeTree} should already be locked before calling this method.
   *
   * @param inode the inode to start the propagation at
   * @param replayed whether the invocation is a result of replaying the journal
   * @throws FileDoesNotExistException if a non-existent file is encountered
   */
  private void propagatePersisted(Inode<?> inode, boolean replayed)
      throws FileDoesNotExistException {
    if (!inode.isPersisted()) {
      return;
    }
    Inode<?> handle = inode;
    while (handle.getParentId() != InodeTree.NO_PARENT) {
      handle = mInodeTree.getInodeById(handle.getParentId());
      AlluxioURI path = mInodeTree.getPath(handle);
      if (mMountTable.isMountPoint(path)) {
        // Stop propagating the persisted status at mount points.
        break;
      }
      if (handle.isPersisted()) {
        // Stop if a persisted directory is encountered.
        break;
      }
      handle.setPersistenceState(PersistenceState.PERSISTED);
      if (!replayed) {
        PersistDirectoryEntry persistDirectory = PersistDirectoryEntry.newBuilder()
            .setId(inode.getId())
            .build();
        writeJournalEntry(JournalEntry.newBuilder().setPersistDirectory(persistDirectory).build());
      }
    }
  }

  /**
   * Frees or evicts all of the blocks of the file from alluxio storage. If the given file is a
   * directory, and the 'recursive' flag is enabled, all descendant files will also be freed.
   * Needs {@link FileSystemAction#WRITE} permission on the path.
   *
   * @param path the path to free
   * @param recursive if true, and the file is a directory, all descendants will be freed
   * @return true if the file was freed
   * @throws FileDoesNotExistException if the file does not exist
   * @throws AccessControlException if permission checking fails
   * @throws InvalidPathException if the given path is invalid
   */
  public boolean free(AlluxioURI path, boolean recursive)
      throws FileDoesNotExistException, InvalidPathException, AccessControlException {
    MasterContext.getMasterSource().incFreeFileOps(1);
    synchronized (mInodeTree) {
      checkPermission(FileSystemAction.WRITE, path, false);

      Inode<?> inode = mInodeTree.getInodeByPath(path);

      if (inode.isDirectory() && !recursive && ((InodeDirectory) inode).getNumberOfChildren() > 0) {
        // inode is nonempty, and we don't want to free a nonempty directory unless recursive is
        // true
        return false;
      }

      List<Inode<?>> freeInodes = new ArrayList<Inode<?>>();
      freeInodes.add(inode);
      if (inode.isDirectory()) {
        freeInodes.addAll(mInodeTree.getInodeChildrenRecursive((InodeDirectory) inode));
      }

      // We go through each inode.
      for (int i = freeInodes.size() - 1; i >= 0; i--) {
        Inode<?> freeInode = freeInodes.get(i);

        if (freeInode.isFile()) {
          // Remove corresponding blocks from workers.
          mBlockMaster.removeBlocks(((InodeFile) freeInode).getBlockIds(), false /* delete */);
        }
      }
      MasterContext.getMasterSource().incFilesFreed(freeInodes.size());
    }
    return true;
  }

  /**
   * Gets the path of a file with the given id.
   *
   * @param fileId the id of the file to look up
   * @return the path of the file
   * @throws FileDoesNotExistException raise if the file does not exist
   */
  public AlluxioURI getPath(long fileId) throws FileDoesNotExistException {
    synchronized (mInodeTree) {
      return mInodeTree.getPath(mInodeTree.getInodeById(fileId));
    }
  }

  /**
   * @return the set of inode ids which are pinned
   */
  public Set<Long> getPinIdList() {
    synchronized (mInodeTree) {
      return mInodeTree.getPinIdSet();
    }
  }

  /**
   * @return the ufs address for this master
   */
  public String getUfsAddress() {
    return MasterContext.getConf().get(Constants.UNDERFS_ADDRESS);
  }

  /**
   * @return the white list
   */
  public List<String> getWhiteList() {
    synchronized (mInodeTree) {
      return mWhitelist.getList();
    }
  }

  /**
   * @return all the files lost on the workers
   */
  public List<Long> getLostFiles() {
    Set<Long> lostFiles = Sets.newHashSet();
    for (long blockId : mBlockMaster.getLostBlocks()) {
      // the file id is the container id of the block id
      long containerId = BlockId.getContainerId(blockId);
      long fileId = IdUtils.createFileId(containerId);
      lostFiles.add(fileId);
    }
    return new ArrayList<Long>(lostFiles);
  }

  /**
   * Reports a file as lost.
   *
   * @param fileId the id of the file
   * @throws FileDoesNotExistException if the file does not exist
   */
  public void reportLostFile(long fileId) throws FileDoesNotExistException {
    synchronized (mInodeTree) {
      Inode<?> inode = mInodeTree.getInodeById(fileId);
      if (inode.isDirectory()) {
        LOG.warn("Reported file is a directory {}", inode);
        return;
      }

      List<Long> blockIds = Lists.newArrayList();
      try {
        for (FileBlockInfo fileBlockInfo : getFileBlockInfoList(getPath(fileId))) {
          blockIds.add(fileBlockInfo.getBlockInfo().getBlockId());
        }
      } catch (InvalidPathException e) {
        LOG.info("Failed to get file info {}", fileId, e);
      }
      mBlockMaster.reportLostBlocks(blockIds);
      LOG.info("Reported file loss of blocks {}. Alluxio will recompute it: {}", blockIds, fileId);
    }
  }

  /**
   * Loads metadata for the object identified by the given path from UFS into Alluxio.
   * Needs {@link FileSystemAction#READ} permission on the path.
   * Implicitly needs {@link FileSystemAction#WRITE} permission on the parent of the path.
   *
   * @param path the path for which metadata should be loaded
   * @param recursive whether parent directories should be created if they do not already exist
   * @return the file id of the loaded path
   * @throws BlockInfoException if an invalid block size is encountered
   * @throws FileAlreadyExistsException if the object to be loaded already exists
   * @throws FileDoesNotExistException if there is no UFS path
   * @throws InvalidPathException if invalid path is encountered
   * @throws InvalidFileSizeException if invalid file size is encountered
   * @throws FileAlreadyCompletedException if the file is already completed
   * @throws IOException if an I/O error occurs
   * @throws AccessControlException if permission checking fails
   */
  // TODO(jiri): Make it possible to load UFS objects recursively.
  public long loadMetadata(AlluxioURI path, boolean recursive)
      throws BlockInfoException, FileAlreadyExistsException, FileDoesNotExistException,
      InvalidPathException, InvalidFileSizeException, FileAlreadyCompletedException, IOException,
      AccessControlException {
    AlluxioURI ufsPath;
    synchronized (mInodeTree) {
      checkPermission(FileSystemAction.READ, path, false);
      ufsPath = mMountTable.resolve(path);
    }
    UnderFileSystem ufs = UnderFileSystem.get(ufsPath.toString(), MasterContext.getConf());
    try {
      if (!ufs.exists(ufsPath.getPath())) {
        throw new FileDoesNotExistException(
            ExceptionMessage.PATH_DOES_NOT_EXIST.getMessage(path.getPath()));
      }
      if (ufs.isFile(ufsPath.getPath())) {
        long ufsBlockSizeByte = ufs.getBlockSizeByte(ufsPath.toString());
        long ufsLength = ufs.getFileSize(ufsPath.toString());
        // Metadata loaded from UFS has no TTL set.
        CreateFileOptions options =
            CreateFileOptions.defaults().setBlockSizeBytes(ufsBlockSizeByte).setRecursive(recursive)
                .setMetadataLoad(true).setPersisted(true);
        long fileId = create(path, options);
        CompleteFileOptions completeOptions =
            CompleteFileOptions.defaults().setUfsLength(ufsLength);
        completeFile(path, completeOptions);
        return fileId;
      } else {
        return loadMetadataDirectory(path, recursive);
      }
    } catch (IOException e) {
      LOG.error(ExceptionUtils.getStackTrace(e));
      throw e;
    }
  }

  /**
   * Loads metadata for the directory identified by the given path from UFS into Alluxio. This does
   * not actually require looking at the UFS path.
   *
   * @param path the path for which metadata should be loaded
   * @param recursive whether parent directories should be created if they do not already exist
   * @return the file id of the loaded directory
   * @throws FileAlreadyExistsException if the object to be loaded already exists
   * @throws InvalidPathException if invalid path is encountered
   * @throws IOException if an I/O error occurs   *
   * @throws AccessControlException if permission checking fails
   * @throws FileDoesNotExistException if the path does not exist
   */
  private long loadMetadataDirectory(AlluxioURI path, boolean recursive)
      throws IOException, FileAlreadyExistsException, InvalidPathException, AccessControlException,
      FileDoesNotExistException {
    CreateDirectoryOptions options =
        CreateDirectoryOptions.defaults().setMountPoint(mMountTable.isMountPoint(path))
            .setPersisted(true).setRecursive(recursive).setMetadataLoad(true);
    InodeTree.CreatePathResult result = mkdir(path, options);
    List<Inode<?>> inodes = null;
    if (result.getCreated().size() > 0) {
      inodes = result.getCreated();
    } else if (result.getPersisted().size() > 0) {
      inodes = result.getPersisted();
    } else if (result.getModified().size() > 0) {
      inodes = result.getModified();
    }
    if (inodes == null) {
      throw new FileAlreadyExistsException(ExceptionMessage.FILE_ALREADY_EXISTS.getMessage(path));
    }
    return inodes.get(inodes.size() - 1).getId();
  }

  /**
   * Mounts a UFS path onto an Alluxio path.
   * Needs {@link FileSystemAction#WRITE} permission on the parent of the Tachyon path.
   *
   * @param alluxioPath the Alluxio path to mount to
   * @param ufsPath the UFS path to mount
   * @param options the mount options
   * @throws FileAlreadyExistsException if the path to be mounted already exists
   * @throws InvalidPathException if an invalid path is encountered
   * @throws IOException if an I/O error occurs
   * @throws AccessControlException if the permission check fails
   */
  public void mount(AlluxioURI alluxioPath, AlluxioURI ufsPath, MountOptions options)
      throws FileAlreadyExistsException, InvalidPathException, IOException, AccessControlException {
    MasterContext.getMasterSource().incMountOps(1);
    synchronized (mInodeTree) {
      checkPermission(FileSystemAction.WRITE, alluxioPath, true);
<<<<<<< HEAD
      mMountTable.checkUnderWritableMountPoint(alluxioPath);
      mountInternal(alluxioPath, ufsPath, options);
=======

      // Check that the Alluxio Path does not exist
      // TODO(calvin): Provide a cleaner way to check for existence (ALLUXIO-1830)
      boolean pathExists = false;
      try {
        mInodeTree.getInodeByPath(alluxioPath);
        pathExists = true;
      } catch (InvalidPathException e) {
        // Expected, continue
      }
      if (pathExists) {
        // TODO(calvin): Add a test to validate this (ALLUXIO-1831)
        throw new InvalidPathException(
            ExceptionMessage.MOUNT_POINT_ALREADY_EXISTS.getMessage(alluxioPath));
      }

      mountInternal(alluxioPath, ufsPath);
>>>>>>> 32551599
      boolean loadMetadataSuceeded = false;
      try {
        // This will create the directory at alluxioPath
        loadMetadataDirectory(alluxioPath, false);
        loadMetadataSuceeded = true;
      } catch (FileDoesNotExistException e) {
        // This exception should be impossible since we just mounted this path
        throw Throwables.propagate(e);
      } finally {
        if (!loadMetadataSuceeded) {
          unmountInternal(alluxioPath);
        }
        // Exception will be propagated from loadMetadataDirectory
      }
      AddMountPointEntry addMountPoint =
          AddMountPointEntry.newBuilder().setAlluxioPath(alluxioPath.toString())
              .setUfsPath(ufsPath.toString()).setReadOnly(options.isReadOnly()).build();
      writeJournalEntry(JournalEntry.newBuilder().setAddMountPoint(addMountPoint).build());
      flushJournal();
      MasterContext.getMasterSource().incPathsMounted(1);
    }
  }

  /**
   * NOTE: {@link #mInodeTree} should already be locked before calling this method.
   *
   * @param entry the entry to use
   * @throws FileAlreadyExistsException if the mount point already exists
   * @throws InvalidPathException if an invalid path is encountered
   * @throws IOException if an I/O exception occurs
   */
  void mountFromEntry(AddMountPointEntry entry)
      throws FileAlreadyExistsException, InvalidPathException, IOException {
    AlluxioURI alluxioURI = new AlluxioURI(entry.getAlluxioPath());
    AlluxioURI ufsURI = new AlluxioURI(entry.getUfsPath());
    mountInternal(alluxioURI, ufsURI, new MountOptions(entry));
  }

  /**
   * NOTE: {@link #mInodeTree} should already be locked before calling this method.
   *
   * @param alluxioPath the Alluxio mount point
   * @param ufsPath the UFS endpoint to mount
   * @throws FileAlreadyExistsException if the mount point already exists
   * @throws InvalidPathException if an invalid path is encountered
   * @throws IOException if an I/O exception occurs
   */
  void mountInternal(AlluxioURI alluxioPath, AlluxioURI ufsPath, MountOptions options)
      throws FileAlreadyExistsException, InvalidPathException, IOException {
    // Check that the ufsPath exists and is a directory
    UnderFileSystem ufs = UnderFileSystem.get(ufsPath.toString(), MasterContext.getConf());
    if (!ufs.exists(ufsPath.getPath())) {
      throw new IOException(ExceptionMessage.UFS_PATH_DOES_NOT_EXIST.getMessage(ufsPath.getPath()));
    }
    if (ufs.isFile(ufsPath.getPath())) {
      throw new IOException(ExceptionMessage.PATH_MUST_BE_DIRECTORY.getMessage(ufsPath.getPath()));
    }
    // Check that the alluxioPath we're creating doesn't shadow a path in the default UFS
    String defaultUfsPath = MasterContext.getConf().get(Constants.UNDERFS_ADDRESS);
    UnderFileSystem defaultUfs = UnderFileSystem.get(defaultUfsPath, MasterContext.getConf());
    if (defaultUfs.exists(PathUtils.concatPath(defaultUfsPath, alluxioPath.getPath()))) {
      throw new IOException(
          ExceptionMessage.MOUNT_PATH_SHADOWS_DEFAULT_UFS.getMessage(alluxioPath));
    }
    // This should check that we are not mounting a prefix of an existing mount, and that no
    // existing mount is a prefix of this mount.
    mMountTable.add(alluxioPath, ufsPath, options);
  }

  /**
   * Unmounts a UFS path previously mounted path onto an Alluxio path.
   * Needs {@link FileSystemAction#WRITE} permission on the parent of the Tachyon path.
   *
   * @param alluxioPath the Alluxio path to unmount, must be a mount point
   * @return true if the UFS path was successfully unmounted, false otherwise
   * @throws FileDoesNotExistException if the path to be mounted does not exist
   * @throws InvalidPathException if an invalid path is encountered
   * @throws IOException if an I/O error occurs
   * @throws AccessControlException if the permission check fails
   */
  public boolean unmount(AlluxioURI alluxioPath)
      throws FileDoesNotExistException, InvalidPathException, IOException, AccessControlException {
    MasterContext.getMasterSource().incUnmountOps(1);
    synchronized (mInodeTree) {
      checkPermission(FileSystemAction.WRITE, alluxioPath, true);
      if (unmountInternal(alluxioPath)) {
        Inode<?> inode = mInodeTree.getInodeByPath(alluxioPath);
        // Use the internal delete API, setting {@code replayed} to false to prevent the delete
        // operations from being persisted in the UFS.
        long fileId = inode.getId();
        long opTimeMs = System.currentTimeMillis();
        deleteFileRecursiveInternal(fileId, true /* replayed */, opTimeMs);
        DeleteFileEntry deleteFile = DeleteFileEntry.newBuilder()
            .setId(fileId)
            .setRecursive(true)
            .setOpTimeMs(opTimeMs)
            .build();
        writeJournalEntry(JournalEntry.newBuilder().setDeleteFile(deleteFile).build());
        DeleteMountPointEntry deleteMountPoint = DeleteMountPointEntry.newBuilder()
            .setAlluxioPath(alluxioPath.toString())
            .build();
        writeJournalEntry(JournalEntry.newBuilder().setDeleteMountPoint(deleteMountPoint).build());
        flushJournal();
        MasterContext.getMasterSource().incPathsUnmounted(1);
        return true;
      }
    }
    return false;
  }

  /**
   * NOTE: {@link #mInodeTree} should already be locked before calling this method.
   *
   * @param entry the entry to use
   * @throws InvalidPathException if an invalid path is encountered
   */
  void unmountFromEntry(DeleteMountPointEntry entry) throws InvalidPathException {
    AlluxioURI alluxioURI = new AlluxioURI(entry.getAlluxioPath());
    if (!unmountInternal(alluxioURI)) {
      LOG.error("Failed to unmount {}", alluxioURI);
    }
  }

  /**
   * NOTE: {@link #mInodeTree} should already be locked before calling this method.
   *
   * @param alluxioPath the Alluxio mount point to unmount
   * @return true if successful, false otherwise
   * @throws InvalidPathException if an invalied path is encountered
   */
  boolean unmountInternal(AlluxioURI alluxioPath) throws InvalidPathException {
    return mMountTable.delete(alluxioPath);
  }

  /**
   * Resets a file. It first free the whole file, and then reinitializes it.
   * Implicitly needs {@link FileSystemAction#WRITE} permission on the path indicated by file id.
   *
   * @param fileId the id of the file
   * @throws FileDoesNotExistException if the file does not exist
   * @throws AccessControlException if permission checking fails
   * @throws InvalidPathException if the path is invalid for the id of the file
   */
  public void resetFile(long fileId)
      throws FileDoesNotExistException, InvalidPathException, AccessControlException {
    // TODO(yupeng) check the file is not persisted
    synchronized (mInodeTree) {
      // free the file first
      free(getPath(fileId), false);
      InodeFile inodeFile = (InodeFile) mInodeTree.getInodeById(fileId);
      inodeFile.reset();
    }
  }

  /**
   * Sets the file attribute.
   * Needs {@link FileSystemAction#WRITE} permission on the path.
   * The client user needs to be a super user when setting owner.
   * The client user needs to be a super user or path owner when setting group or permission.
   *
   * @param path the path to set attribute for
   * @param options attributes to be set, see {@link SetAttributeOptions}
   * @throws FileDoesNotExistException if the file does not exist
   * @throws AccessControlException if permission checking fails
   * @throws InvalidPathException if the given path is invalid
   */
  public void setAttribute(AlluxioURI path, SetAttributeOptions options)
      throws FileDoesNotExistException, AccessControlException, InvalidPathException {
    MasterContext.getMasterSource().incSetAttributeOps(1);
    // for chown
    boolean rootRequired = options.getOwner() != null;
    // for chgrp, chmod
    boolean ownerRequired =
        (options.getGroup() != null) || (options.getPermission() != Constants.INVALID_PERMISSION);
    synchronized (mInodeTree) {
      checkSetAttributePermission(path, rootRequired, ownerRequired);

      long fileId = mInodeTree.getInodeByPath(path).getId();
      long opTimeMs = System.currentTimeMillis();
      Inode<?> targetInode = mInodeTree.getInodeByPath(path);
      if (options.isRecursive() && targetInode.isDirectory()) {
        List<Inode<?>> inodeChildren =
            mInodeTree.getInodeChildrenRecursive((InodeDirectory) targetInode);
        for (Inode<?> inode : inodeChildren) {
          checkSetAttributePermission(mInodeTree.getPath(inode), rootRequired, ownerRequired);
        }
        for (Inode<?> inode : inodeChildren) {
          long id = inode.getId();
          setAttributeInternal(id, opTimeMs, options);
          journalSetAttribute(id, opTimeMs, options);
        }
      }
      setAttributeInternal(fileId, opTimeMs, options);
      journalSetAttribute(fileId, opTimeMs, options);
    }
  }

  /**
   * NOTE: {@link #mInodeTree} should already be locked before calling this method.
   *
   * @param fileId the file id to use
   * @param opTimeMs the operation time (in milliseconds)
   * @param options the method options
   */
  private void journalSetAttribute(long fileId, long opTimeMs, SetAttributeOptions options) {
    SetAttributeEntry.Builder builder =
        SetAttributeEntry.newBuilder().setId(fileId).setOpTimeMs(opTimeMs);
    if (options.getPinned() != null) {
      builder.setPinned(options.getPinned());
    }
    if (options.getTtl() != null) {
      builder.setTtl(options.getTtl());
    }
    if (options.getPersisted() != null) {
      builder.setPersisted(options.getPersisted());
    }
    if (options.getOwner() != null) {
      builder.setOwner(options.getOwner());
    }
    if (options.getGroup() != null) {
      builder.setGroup(options.getGroup());
    }
    if (options.getPermission() != Constants.INVALID_PERMISSION) {
      builder.setPermission(options.getPermission().shortValue());
    }
    writeJournalEntry(JournalEntry.newBuilder().setSetAttribute(builder).build());
    flushJournal();
  }

  /**
   * Schedules a file for async persistence.
   *
   * @param path the id of the file for persistence
   * @return the id of the worker that persistence is scheduled on
   * @throws FileDoesNotExistException when the file does not exist
   * @throws InvalidPathException if the given path is invalid
   */
  public long scheduleAsyncPersistence(AlluxioURI path)
      throws FileDoesNotExistException, InvalidPathException {
    synchronized (mInodeTree) {
      long workerId = scheduleAsyncPersistenceInternal(path);
      long fileId = mInodeTree.getInodeByPath(path).getId();
      // write to journal
      AsyncPersistRequestEntry asyncPersistRequestEntry =
          AsyncPersistRequestEntry.newBuilder().setFileId(fileId).build();
      writeJournalEntry(
          JournalEntry.newBuilder().setAsyncPersistRequest(asyncPersistRequestEntry).build());
      flushJournal();
      return workerId;
    }
  }

  /**
   * NOTE: {@link #mInodeTree} should already be locked before calling this method.
   *
   * @param path the path to schedule asynchronous persistence for
   * @return the id of the worker that will perform the operation
   * @throws FileDoesNotExistException if the file does not exist
   * @throws InvalidPathException if an invalid path is encountered
   */
  private long scheduleAsyncPersistenceInternal(AlluxioURI path) throws
      FileDoesNotExistException, InvalidPathException {
    // find the worker
    long workerId = getWorkerStoringFile(path);

    if (workerId == IdUtils.INVALID_WORKER_ID) {
      LOG.warn("No worker found to schedule async persistence for file {}", path);
      // no worker found, do nothing
      return workerId;
    }

    // update the state
    Inode<?> inode = mInodeTree.getInodeByPath(path);
    inode.setPersistenceState(PersistenceState.IN_PROGRESS);
    long fileId = inode.getId();

    if (!mWorkerToAsyncPersistFiles.containsKey(workerId)) {
      mWorkerToAsyncPersistFiles.put(workerId, Sets.<Long>newHashSet());
    }
    mWorkerToAsyncPersistFiles.get(workerId).add(fileId);

    return workerId;
  }

  /**
   * Gets a worker where the given file is stored.
   *
   * @param path the path to the file
   * @return the id of the storing worker
   * @throws FileDoesNotExistException when the file does not exist on any worker
   */
  // TODO(calvin): Propagate the exceptions in certain cases
  private long getWorkerStoringFile(AlluxioURI path) throws FileDoesNotExistException {
    Map<Long, Integer> workerBlockCounts = Maps.newHashMap();
    List<FileBlockInfo> blockInfoList;
    try {
      blockInfoList = getFileBlockInfoList(path);

      for (FileBlockInfo fileBlockInfo : blockInfoList) {
        for (BlockLocation blockLocation : fileBlockInfo.getBlockInfo().getLocations()) {
          if (workerBlockCounts.containsKey(blockLocation.getWorkerId())) {
            workerBlockCounts.put(blockLocation.getWorkerId(),
                workerBlockCounts.get(blockLocation.getWorkerId()) + 1);
          } else {
            workerBlockCounts.put(blockLocation.getWorkerId(), 1);
          }

          // TODO(yupeng) remove the requirement that all the blocks of a file must be stored on the
          // same worker, for now it returns the first worker that has all the blocks
          if (workerBlockCounts.get(blockLocation.getWorkerId()) == blockInfoList.size()) {
            return blockLocation.getWorkerId();
          }
        }
      }
    } catch (FileDoesNotExistException e) {
      LOG.error("The file {} to persist does not exist", path);
      return IdUtils.INVALID_WORKER_ID;
    } catch (InvalidPathException e) {
      LOG.error("The file {} to persist is invalid", path);
      return IdUtils.INVALID_WORKER_ID;
    }

    if (workerBlockCounts.size() == 0) {
      LOG.error("The file " + path + " does not exist on any worker");
      return IdUtils.INVALID_WORKER_ID;
    }

    LOG.error("Not all the blocks of file {} stored on the same worker", path);
    return IdUtils.INVALID_WORKER_ID;
  }

  /**
   * Polls the files to send to the given worker for persistence. It also removes files from the
   * worker entry in {@link #mWorkerToAsyncPersistFiles}.
   *
   * @param workerId the worker id
   * @return the list of files
   * @throws FileDoesNotExistException if the file does not exist
   * @throws InvalidPathException if the path is invalid
   */
  private List<PersistFile> pollFilesToCheckpoint(long workerId)
      throws FileDoesNotExistException, InvalidPathException {
    List<PersistFile> filesToPersist = Lists.newArrayList();
    List<Long> fileIdsToPersist = Lists.newArrayList();

    synchronized (mInodeTree) {
      if (!mWorkerToAsyncPersistFiles.containsKey(workerId)) {
        return filesToPersist;
      }

      Set<Long> scheduledFiles = mWorkerToAsyncPersistFiles.get(workerId);
      for (long fileId : scheduledFiles) {
        InodeFile inode = (InodeFile) mInodeTree.getInodeById(fileId);
        if (inode.isCompleted()) {
          fileIdsToPersist.add(fileId);
          List<Long> blockIds = Lists.newArrayList();
          for (FileBlockInfo fileBlockInfo : getFileBlockInfoList(mInodeTree.getPath(inode))) {
            blockIds.add(fileBlockInfo.getBlockInfo().getBlockId());
          }

          filesToPersist.add(new PersistFile(fileId, blockIds));
          // update the inode file persisence state
          inode.setPersistenceState(PersistenceState.IN_PROGRESS);
        }
      }
      mWorkerToAsyncPersistFiles.get(workerId).removeAll(fileIdsToPersist);
    }
    return filesToPersist;
  }

  /**
   * Instructs a worker to persist the files.
   * Implicitly needs {@link FileSystemAction#WRITE} permission on the path.
   *
   * @param workerId the id of the worker that heartbeats
   * @param persistedFiles the files that persisted on the worker
   * @return the command for persisting the blocks of a file
   * @throws FileDoesNotExistException if the file does not exist
   * @throws InvalidPathException if the file path corresponding to the file id is invalid
   * @throws AccessControlException if permission checking fails
   */
  public synchronized FileSystemCommand workerHeartbeat(long workerId, List<Long> persistedFiles)
      throws FileDoesNotExistException, InvalidPathException, AccessControlException {
    for (long fileId : persistedFiles) {
      setAttribute(getPath(fileId), SetAttributeOptions.defaults().setPersisted(true));
    }

    // get the files for the given worker to checkpoint
    List<PersistFile> filesToCheckpoint = pollFilesToCheckpoint(workerId);
    if (!filesToCheckpoint.isEmpty()) {
      LOG.debug("Sent files {} to worker {} to persist", filesToCheckpoint, workerId);
    }
    FileSystemCommandOptions options = new FileSystemCommandOptions();
    options.setPersistOptions(new PersistCommandOptions(filesToCheckpoint));
    return new FileSystemCommand(CommandType.Persist, options);
  }

  /**
   * NOTE: {@link #mInodeTree} should already be locked before calling this method.
   *
   * @param fileId the file id to use
   * @param opTimeMs the operation time (in milliseconds)
   * @param options the method options
   * @throws FileDoesNotExistException
   */
  private void setAttributeInternal(long fileId, long opTimeMs, SetAttributeOptions options)
      throws FileDoesNotExistException {
    Inode<?> inode = mInodeTree.getInodeById(fileId);
    if (options.getPinned() != null) {
      mInodeTree.setPinned(inode, options.getPinned(), opTimeMs);
      inode.setLastModificationTimeMs(opTimeMs);
    }
    if (options.getTtl() != null) {
      Preconditions.checkArgument(inode.isFile(), PreconditionMessage.TTL_ONLY_FOR_FILE);
      long ttl = options.getTtl();
      InodeFile file = (InodeFile) inode;
      if (file.getTtl() != ttl) {
        mTtlBuckets.remove(file);
        file.setTtl(ttl);
        mTtlBuckets.insert(file);
        file.setLastModificationTimeMs(opTimeMs);
      }
    }
    if (options.getPersisted() != null) {
      Preconditions.checkArgument(inode.isFile(), PreconditionMessage.PERSIST_ONLY_FOR_FILE);
      Preconditions.checkArgument(((InodeFile) inode).isCompleted(),
          PreconditionMessage.FILE_TO_PERSIST_MUST_BE_COMPLETE);
      InodeFile file = (InodeFile) inode;
      // TODO(manugoyal) figure out valid behavior in the un-persist case
      Preconditions.checkArgument(options.getPersisted(),
          PreconditionMessage.ERR_SET_STATE_UNPERSIST);
      if (!file.isPersisted()) {
        file.setPersistenceState(PersistenceState.PERSISTED);
        propagatePersisted(file, false);
        file.setLastModificationTimeMs(opTimeMs);
        MasterContext.getMasterSource().incFilesPersisted(1);
      }
    }
    if (options.getOwner() != null) {
      inode.setUserName(options.getOwner());
    }
    if (options.getGroup() != null) {
      inode.setGroupName(options.getGroup());
    }
    if (options.getPermission() != Constants.INVALID_PERMISSION) {
      inode.setPermission(options.getPermission().shortValue());
    }
  }

  /**
   * NOTE: {@link #mInodeTree} should already be locked before calling this method.
   *
   * @param entry the entry to use
   * @throws FileDoesNotExistException if the file does not exist
   */
  private void setAttributeFromEntry(SetAttributeEntry entry) throws FileDoesNotExistException {
    SetAttributeOptions options = SetAttributeOptions.defaults();
    if (entry.hasPinned()) {
      options.setPinned(entry.getPinned());
    }
    if (entry.hasTtl()) {
      options.setTtl(entry.getTtl());
    }
    if (entry.hasPersisted()) {
      options.setPersisted(entry.getPersisted());
    }
    if (entry.hasOwner()) {
      options.setOwner(entry.getOwner());
    }
    if (entry.hasGroup()) {
      options.setGroup(entry.getGroup());
    }
    if (entry.hasPermission()) {
      options.setPermission((short) entry.getPermission());
    }
    setAttributeInternal(entry.getId(), entry.getOpTimeMs(), options);
  }

  /**
   * Checks whether the client user is the owner of the path.
   *
   * NOTE: {@link #mInodeTree} should already be locked before calling this method.
   *
   * @param path to be checked on
   * @throws AccessControlException if permission checking fails
   * @throws InvalidPathException if the path is invalid
   */
  private void checkOwner(AlluxioURI path) throws AccessControlException, InvalidPathException {
    // bypasses permission checking if security is not enabled.
    if (!SecurityUtils.isSecurityEnabled(MasterContext.getConf())) {
      return;
    }

    // collects inodes info on the path
    List<FileInfo> fileInfos = collectFileInfoList(path);

    // collects user and groups
    String user = getClientUser();
    List<String> groups = getGroups(user);

    // checks the owner
    PermissionChecker.checkOwner(user, groups, path, fileInfos);
  }

  /**
   * Checks whether a user has permission to edit the attribute of a given path.
   *
   * @param path the path to check permission on
   * @param rootRequired indicates whether it requires to be the superuser
   * @param ownerRequired indicates whether it requires to be the owner of this path
   * @throws AccessControlException if permission checking fails
   * @throws InvalidPathException if the path is invalid
   */
  private void checkSetAttributePermission(AlluxioURI path, boolean rootRequired, boolean
      ownerRequired) throws AccessControlException, InvalidPathException {
    // bypasses permission checking if security is not enabled.
    if (!SecurityUtils.isSecurityEnabled(MasterContext.getConf())) {
      return;
    }
    // For chown, superuser is required
    if (rootRequired) {
      PermissionChecker.checkSuperuser(getClientUser(), getGroups(getClientUser()));
    }
    // For chgrp or chmod, owner is required
    if (ownerRequired) {
      checkOwner(path);
    }
    checkPermission(FileSystemAction.WRITE, path, false);
  }

  /**
   * Checks whether a user has permission to perform a specific action on a path. If the path is
   * invalid, it should bypass the {@link InvalidPathException}.
   *
   * NOTE: {@link #mInodeTree} should already be locked before calling this method.
   *
   * @param action requested {@link FileSystemAction} by user
   * @param path the path to check permission on
   * @param checkParent indicates whether to check its parent
   * @throws AccessControlException if permission checking fails
   */
  private void checkPermission(FileSystemAction action, AlluxioURI path, boolean checkParent)
      throws AccessControlException {
    // bypasses permission checking if security is not enabled.
    if (!SecurityUtils.isSecurityEnabled(MasterContext.getConf())) {
      return;
    }

    try {
      // collects inodes info on the path
      List<FileInfo> fileInfos = collectFileInfoList(path);

      // collects user and groups
      String user = getClientUser();
      List<String> groups = getGroups(user);

      // perform permission check
      String[] pathComponents = PathUtils.getPathComponents(path.getPath());
      if (checkParent) {
        if (// involved methods: create, mkdir, rename, deleteFile
            action.equals(FileSystemAction.WRITE)
            // create or mkdir under root "/", then assumes to have write permission.
            && (fileInfos.size() == 1 && pathComponents.length > 1)
            // rename or deleteFile under root "/", then must be the owner.
            || (fileInfos.size() == 2 && pathComponents.length == 2)) {
          // Handle a special case where the path is a level under root "/" and checking write
          // permission on it. We simply assume user has write permission on the root "/",
          // with a limitation that the user must be the owner of the path.
          PermissionChecker.checkOwner(user, groups, path, fileInfos);
        } else {
          PermissionChecker.checkParentPermission(user, groups, action, path, fileInfos);
        }
      } else {
        PermissionChecker.checkPermission(user, groups, action, path, fileInfos);
      }
    } catch (InvalidPathException e) {
      LOG.warn("Invalid Path {} for checking permission: " + e.getMessage(), path);
    }
  }

  /**
   * @return the client user
   * @throws AccessControlException if the client user information cannot be accessed
   */
  private String getClientUser() throws AccessControlException {
    try {
      User authorizedUser = AuthenticatedClientUser.get(MasterContext.getConf());
      if (authorizedUser == null) {
        throw new AccessControlException(
            ExceptionMessage.AUTHORIZED_CLIENT_USER_IS_NULL.getMessage());
      }
      return authorizedUser.getName();
    } catch (IOException e) {
      throw new AccessControlException(e.getMessage());
    }
  }

  /**
   * @param user the user to get groups for
   * @return the groups for the given user
   * @throws AccessControlException if the group service information cannot be accessed
   */
  private List<String> getGroups(String user) throws AccessControlException {
    try {
      return mGroupMappingService.getGroups(user);
    } catch (IOException e) {
      throw new AccessControlException(
          ExceptionMessage.PERMISSION_DENIED.getMessage(e.getMessage()));
    }
  }

  /**
   * NOTE: {@link #mInodeTree} should already be locked before calling this method.
   *
   * @param path the path to collect file information for
   * @return a list of {@link FileInfo}
   * @throws InvalidPathException if an invalid path is encountered
   */
  private List<FileInfo> collectFileInfoList(AlluxioURI path) throws InvalidPathException {
    List<FileInfo> fileInfos = Lists.newArrayList();
    for (Inode<?> inodeOnPath :  mInodeTree.collectInodes(path)) {
      fileInfos.add(inodeOnPath.generateClientFileInfo(mInodeTree.getPath(inodeOnPath).toString()));
    }
    return fileInfos;
  }

  /**
   * This class represents the executor for periodic inode ttl check.
   */
  private final class MasterInodeTtlCheckExecutor implements HeartbeatExecutor {
    @Override
    public void heartbeat() {
      synchronized (mInodeTree) {
        Set<TtlBucket> expiredBuckets = mTtlBuckets.getExpiredBuckets(System.currentTimeMillis());
        for (TtlBucket bucket : expiredBuckets) {
          for (InodeFile file : bucket.getFiles()) {
            if (!file.isDeleted()) {
              // file.isPinned() is deliberately not checked because ttl will have effect no matter
              // whether the file is pinned.
              try {
                deleteFile(mInodeTree.getPath(file), false);
              } catch (Exception e) {
                LOG.error("Exception trying to clean up {} for ttl check: {}", file.toString(),
                    e.toString());
              }
            }
          }
        }
        mTtlBuckets.removeBuckets(expiredBuckets);
      }
    }

    @Override
    public void close() {
      // Nothing to clean up
    }
  }

  /**
   * Lost files periodic check.
   */
  private final class LostFilesDetectionHeartbeatExecutor implements HeartbeatExecutor {
    @Override
    public void heartbeat() {
      for (long fileId : getLostFiles()) {
        // update the state
        synchronized (mInodeTree) {
          Inode<?> inode;
          try {
            inode = mInodeTree.getInodeById(fileId);
            if (inode.getPersistenceState() != PersistenceState.PERSISTED) {
              inode.setPersistenceState(PersistenceState.LOST);
            }
          } catch (FileDoesNotExistException e) {
            LOG.error("Exception trying to get inode from inode tree: {}", e.toString());
          }
        }
      }
    }

    @Override
    public void close() {
      // Nothing to clean up
    }
  }
}<|MERGE_RESOLUTION|>--- conflicted
+++ resolved
@@ -1594,18 +1594,15 @@
     MasterContext.getMasterSource().incMountOps(1);
     synchronized (mInodeTree) {
       checkPermission(FileSystemAction.WRITE, alluxioPath, true);
-<<<<<<< HEAD
       mMountTable.checkUnderWritableMountPoint(alluxioPath);
       mountInternal(alluxioPath, ufsPath, options);
-=======
-
       // Check that the Alluxio Path does not exist
       // TODO(calvin): Provide a cleaner way to check for existence (ALLUXIO-1830)
       boolean pathExists = false;
       try {
         mInodeTree.getInodeByPath(alluxioPath);
         pathExists = true;
-      } catch (InvalidPathException e) {
+      } catch (FileDoesNotExistException e) {
         // Expected, continue
       }
       if (pathExists) {
@@ -1614,8 +1611,7 @@
             ExceptionMessage.MOUNT_POINT_ALREADY_EXISTS.getMessage(alluxioPath));
       }
 
-      mountInternal(alluxioPath, ufsPath);
->>>>>>> 32551599
+      mountInternal(alluxioPath, ufsPath, options);
       boolean loadMetadataSuceeded = false;
       try {
         // This will create the directory at alluxioPath
