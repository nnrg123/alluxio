--- conflicted
+++ resolved
@@ -1842,18 +1842,6 @@
 
       String ufsSrcPath = resolution.getUri().toString();
       UnderFileSystem ufs = resolution.getUfs();
-<<<<<<< HEAD
-      AlluxioURI ufsDstUri = mMountTable.resolve(dstPath).getUri();
-      String ufsDstPath = ufsDstUri.toString();
-      String parentPath = ufsDstUri.getParent().toString();
-      if (!ufs.isDirectory(parentPath)) {
-        Permission parentPerm = new Permission(srcParentInode.getOwner(), srcParentInode.getGroup(),
-            srcParentInode.getMode());
-        MkdirsOptions parentMkdirsOptions = MkdirsOptions.defaults().setCreateParent(true)
-            .setPermission(parentPerm);
-        if (!ufs.mkdirs(parentPath, parentMkdirsOptions)) {
-          throw new IOException(ExceptionMessage.FAILED_UFS_CREATE.getMessage(parentPath));
-=======
       String ufsDstUri = mMountTable.resolve(dstPath).getUri().toString();
       // Create ancestor directories from top to the bottom. We cannot use recursive create parents
       // here because the permission for the ancestors can be different.
@@ -1862,13 +1850,13 @@
       AlluxioURI curUfsDirPath = new AlluxioURI(ufsDstUri).getParent();
       // The dst inode does not exist yet, so the last inode in the list is the existing parent.
       for (int i = dstInodeList.size() - 1; i >= 0; i--) {
-        if (ufs.exists(curUfsDirPath.toString())) {
+        if (ufs.isDirectory(curUfsDirPath.toString())) {
           break;
         }
         Inode<?> curInode = dstInodeList.get(i);
         Permission perm = new Permission(curInode.getOwner(), curInode.getGroup(),
             curInode.getMode());
-        MkdirsOptions mkdirsOptions = new MkdirsOptions().setCreateParent(false)
+        MkdirsOptions mkdirsOptions = MkdirsOptions.defaults().setCreateParent(false)
             .setPermission(perm);
         ufsDirsToMakeWithOptions.push(new Pair<>(curUfsDirPath.toString(), mkdirsOptions));
         curUfsDirPath = curUfsDirPath.getParent();
@@ -1878,18 +1866,17 @@
         if (!ufs.mkdirs(ufsDirAndPerm.getFirst(), ufsDirAndPerm.getSecond())) {
           throw new IOException(
               ExceptionMessage.FAILED_UFS_CREATE.getMessage(ufsDirAndPerm.getFirst()));
->>>>>>> 9e147fc3
         }
       }
       boolean success;
       if (srcInode.isFile()) {
-        success = ufs.renameFile(ufsSrcPath, ufsDstPath);
+        success = ufs.renameFile(ufsSrcPath, ufsDstUri);
       } else {
-        success = ufs.renameDirectory(ufsSrcPath, ufsDstPath);
+        success = ufs.renameDirectory(ufsSrcPath, ufsDstUri);
       }
       if (!success) {
         throw new IOException(
-            ExceptionMessage.FAILED_UFS_RENAME.getMessage(ufsSrcPath, ufsDstPath));
+            ExceptionMessage.FAILED_UFS_RENAME.getMessage(ufsSrcPath, ufsDstUri));
       }
     }
 
