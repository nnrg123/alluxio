/*
 * Licensed to the University of California, Berkeley under one or more contributor license
 * agreements. See the NOTICE file distributed with this work for additional information regarding
 * copyright ownership. The ASF licenses this file to You under the Apache License, Version 2.0 (the
 * "License"); you may not use this file except in compliance with the License. You may obtain a
 * copy of the License at
 * http://www.apache.org/licenses/LICENSE-2.0
 * Unless required by applicable law or agreed to in writing, software distributed under the License
 * is distributed on an "AS IS" BASIS, WITHOUT WARRANTIES OR CONDITIONS OF ANY KIND, either express
 * or implied. See the License for the specific language governing permissions and limitations under
 * the License.
 */

package tachyon.client;

import java.io.InputStream;
import java.io.IOException;
import java.net.InetAddress;
import java.net.InetSocketAddress;
import java.nio.ByteBuffer;
import java.nio.channels.SocketChannel;
import java.util.List;

import org.slf4j.Logger;
import org.slf4j.LoggerFactory;

import tachyon.Constants;
import tachyon.UnderFileSystem;
import tachyon.conf.TachyonConf;
import tachyon.thrift.ClientBlockInfo;
import tachyon.thrift.NetAddress;
import tachyon.util.NetworkUtils;
import tachyon.worker.nio.DataServerMessage;

/**
 * BlockInStream for remote block.
 */
public class RemoteBlockInStream extends BlockInStream {
  private static final Logger LOG = LoggerFactory.getLogger(Constants.LOGGER_TYPE);

  /** The block info of the block we are reading */
  private ClientBlockInfo mBlockInfo;
  /**
   * An input stream for the checkpointed copy of the block. If we are ever unable to read part of
   * the block from the workers, we use this checkpoint stream
   */
  private InputStream mCheckpointInputStream = null;

  /**
   * The position in the checkpointed file that the open input stream is on, relative to the block.
   * That is, if the checkpoint input stream is set to read the 0th byte of the current block,
   * mCheckpointPos will be 0, even if we are n blocks into the input stream, so the actual file
   * position may be something else.
   */
  private long mCheckpointPos = -1;

  /**
   * The position in the block we are currently at, relative to the block. The
   * position relative to the file would be mBlockInfo.offset + mBlockPos.
   */
  private long mBlockPos = 0;

  /**
   * A byte buffer for the current chunk of the block we are reading from
   */
  private ByteBuffer mCurrentBuffer = null;

  /** We keep track of the position relative to the block that the current buffer starts at. */
  private long mBufferStartPos;

  /**
   * true if we are re-caching the file. The re-caching gets canceled if we do anything other than a
   * straight read through the file. That means, any skipping or seeking around will cancel the
   * re-cache.
   */
  private boolean mRecache;

  /**
   * If we are re-caching the file, we write it to a block out stream as we read it.
   */
  private BlockOutStream mBlockOutStream = null;

  /**
   * The under filesystem configuration that we use to set up the checkpoint input stream
   */
  private Object mUFSConf = null;

  /**
   * The maximum number of tries to read a remote block. Since the stored ClientBlockInfo might not
   * be accurate when executing a remote read, we refresh it and retry reading a certain number of
   * times before giving up.
   */
  private static final int MAX_REMOTE_READ_ATTEMPTS = 2;

  /**
   * @param file the file the block belongs to
   * @param readType the InStream's read type
   * @param blockIndex the index of the block in the file
   * @param tachyonConf the TachyonConf instance for this file output stream.
   * @throws IOException
   */
  RemoteBlockInStream(TachyonFile file, ReadType readType, int blockIndex, TachyonConf tachyonConf)
      throws IOException {
    this(file, readType, blockIndex, null, tachyonConf);
  }

  /**
   * @param file the file the block belongs to
   * @param readType the InStream's read type
   * @param blockIndex the index of the block in the file
   * @param ufsConf the under file system configuration
   * @throws IOException
   */
  RemoteBlockInStream(TachyonFile file, ReadType readType, int blockIndex, Object ufsConf,
      TachyonConf tachyonConf) throws IOException {
    super(file, readType, blockIndex, tachyonConf);

    if (!mFile.isComplete()) {
      throw new IOException("File " + mFile.getPath() + " is not ready to read");
    }

    mBlockInfo = mFile.getClientBlockInfo(mBlockIndex);

    mRecache = readType.isCache();
    if (mRecache) {
      mBlockOutStream = new BlockOutStream(file, WriteType.TRY_CACHE, blockIndex, tachyonConf);
    }

    mUFSConf = ufsConf;
  }

  /**
   * Cancels the re-caching attempt
   * 
   * @throws IOException
   */
  private void cancelRecache() throws IOException {
    if (mRecache) {
      mRecache = false;
      if (mBlockOutStream != null) {
        mBlockOutStream.cancel();
      }
    }
  }

  @Override
  public void close() throws IOException {
    if (mClosed) {
      return;
    }
    if (mRecache) {
      // We only finish re-caching if we've gotten to the end of the file
      if (mBlockPos == mBlockInfo.length) {
        mBlockOutStream.close();
      } else {
        mBlockOutStream.cancel();
      }
    }
    if (mCheckpointInputStream != null) {
      mCheckpointInputStream.close();
    }
    mClosed = true;
  }

  @Override
  public int read() throws IOException {
    byte[] b = new byte[1];
    if (read(b) == -1) {
      return -1;
    }
    return (int) b[0] & 0xFF;
  }

  @Override
  public int read(byte[] b) throws IOException {
    return read(b, 0, b.length);
  }

  @Override
  public int read(byte[] b, int off, int len) throws IOException {
    if (b == null) {
      throw new NullPointerException();
    } else if (off < 0 || len < 0 || len > b.length - off) {
      throw new IndexOutOfBoundsException();
    } else if (len == 0) {
      return 0;
    } else if (mBlockPos == mBlockInfo.length) {
      return -1;
    }

    // We read at most len bytes, but if mBlockPos + len exceeds the length of the file, we only
    // read up to the end of the file
    len = (int) Math.min(len, mBlockInfo.length - mBlockPos);
    int bytesLeft = len;
    // While we still have bytes to read, make sure the buffer is set to read the byte at mBlockPos.
    // If we fail to set mCurrentBuffer, we stream the rest from the underfs
    while (bytesLeft > 0 && updateCurrentBuffer()) {
      int bytesToRead = (int) Math.min(bytesLeft, mCurrentBuffer.remaining());
      mCurrentBuffer.get(b, off, bytesToRead);
      if (mRecache) {
        mBlockOutStream.write(b, off, bytesToRead);
      }
      off += bytesToRead;
      bytesLeft -= bytesToRead;
      mBlockPos += bytesToRead;
    }
    if (bytesLeft > 0) {
      // We failed to read everything from mCurrentBuffer, so we need to stream the rest from the
      // underfs
      if (!setupStreamFromUnderFs()) {
        LOG.error("Failed to read at position " + mBlockPos + " in block "
            + mBlockInfo.getBlockId() + " from workers or underfs");
        // Return the number of bytes we managed to read
        return len - bytesLeft;
      }
      while (bytesLeft > 0) {
        int readBytes = mCheckpointInputStream.read(b, off, bytesLeft);
        if (readBytes <= 0) {
          LOG.error("Checkpoint stream read 0 bytes, which shouldn't ever happen");
          return len - bytesLeft;
        }
        if (mRecache) {
          mBlockOutStream.write(b, off, readBytes);
        }
        off += readBytes;
        bytesLeft -= readBytes;
        mBlockPos += readBytes;
        mCheckpointPos += readBytes;
      }
    }
    return len;
  }

  public static ByteBuffer readRemoteByteBuffer(TachyonFS tachyonFS, ClientBlockInfo blockInfo,
      long offset, long len, TachyonConf conf) {
    ByteBuffer buf = null;

    try {
      List<NetAddress> blockLocations = blockInfo.getLocations();
      LOG.info("Block locations:" + blockLocations);

      for (NetAddress blockLocation : blockLocations) {
        String host = blockLocation.mHost;
        int port = blockLocation.mSecondaryPort;

        // The data is not in remote machine's memory if port == -1.
        if (port == -1) {
          continue;
        }
        if (host.equals(InetAddress.getLocalHost().getHostName())
            || host.equals(InetAddress.getLocalHost().getHostAddress())
            || host.equals(NetworkUtils.getLocalHostName())) {
          LOG.warn("Master thinks the local machine has data, But not! blockId:{}",
              blockInfo.blockId);
        }
        LOG.info(host + ":" + port + " current host is " + NetworkUtils.getLocalHostName() + " "
            + NetworkUtils.getLocalIpAddress());

        try {
          buf =
              retrieveByteBufferFromRemoteMachine(new InetSocketAddress(host, port),
                  blockInfo.blockId, offset, len, conf);
          if (buf != null) {
            break;
          }
        } catch (IOException e) {
          LOG.error("Fail to retrieve byte buffer for block " + blockInfo.blockId
              + " from remote " + host + ":" + port + " with offset " + offset + " and length "
              + len, e);
          buf = null;
        }
      }
    } catch (IOException e) {
      LOG.error("Failed to get read data from remote ", e);
      buf = null;
    }

    return buf;
  }

  private static ByteBuffer retrieveByteBufferFromRemoteMachine(InetSocketAddress address,
      long blockId, long offset, long length, TachyonConf conf) throws IOException {
    SocketChannel socketChannel = SocketChannel.open();
    try {
      socketChannel.connect(address);

      LOG.info("Connected to remote machine " + address + " sent");
      DataServerMessage sendMsg =
          DataServerMessage.createBlockRequestMessage(blockId, offset, length);
      while (!sendMsg.finishSending()) {
        sendMsg.send(socketChannel);
      }

      LOG.info("Data " + blockId + " to remote machine " + address + " sent");

<<<<<<< HEAD
      DataServerMessage recvMsg = DataServerMessage.createBlockResponseMessage(false, blockId,
          conf);
=======
      DataServerMessage recvMsg =
          DataServerMessage.createBlockResponseMessage(false, blockId, null);
>>>>>>> 0462fb35
      while (!recvMsg.isMessageReady()) {
        int numRead = recvMsg.recv(socketChannel);
        if (numRead == -1) {
          LOG.warn("Read nothing");
        }
      }
      LOG.info("Data " + blockId + " from remote machine " + address + " received");

      if (!recvMsg.isMessageReady()) {
        LOG.info("Data " + blockId + " from remote machine is not ready.");
        return null;
      }

      if (recvMsg.getBlockId() < 0) {
        LOG.info("Data " + recvMsg.getBlockId() + " is not in remote machine.");
        return null;
      }
      return recvMsg.getReadOnlyData();
    } finally {
      socketChannel.close();
    }
  }

  @Override
  public void seek(long pos) throws IOException {
    if (pos < 0) {
      throw new IOException("Seek position is negative: " + pos);
    } else if (pos > mBlockInfo.length) {
      throw new IOException("Seek position is past block size: " + pos + ", Block Size = "
          + mBlockInfo.length);
    } else if (pos == mBlockPos) {
      // There's nothing to do
      return;
    }
    // Since we're not doing a straight read-through, we've invalidated our re-caching attempt.
    cancelRecache();
    mBlockPos = pos;
  }

  /**
   * Sets up the underfs stream to read at mBlockPos
   *
   * @return true if the input stream is set to read at mBlockPos, false otherwise
   **/
  private boolean setupStreamFromUnderFs() throws IOException {
    if (mCheckpointInputStream == null || mBlockPos < mCheckpointPos) {
      // We need to open the stream first, or reopen it if we went past our current block pos (which
      // can happen if we seek backwards
      String checkpointPath = mFile.getUfsPath();
      LOG.info("Opening stream from underlayer fs: " + checkpointPath);
      if (checkpointPath.equals("")) {
        return false;
      }
      UnderFileSystem underfsClient = UnderFileSystem.get(checkpointPath, mUFSConf, mTachyonConf);
      mCheckpointInputStream = underfsClient.open(checkpointPath);
      // We skip to the offset of the block in the file, so we're at the beginning of the block.
      if (mCheckpointInputStream.skip(mBlockInfo.offset) != mBlockInfo.offset) {
        throw new IOException("Failed to skip to the block offset " + mBlockInfo.offset
            + " in the checkpoint file");
      }
      mCheckpointPos = 0;
    }
    // We need to skip to mBlockPos
    while (mCheckpointPos < mBlockPos) {
      long skipped = mCheckpointInputStream.skip(mBlockPos - mCheckpointPos);
      if (skipped <= 0) {
        throw new IOException("Failed to skip to the position " + mBlockPos + " for block "
            + mBlockInfo);
      }
      mCheckpointPos += skipped;
    }
    return true;
  }

  @Override
  public long skip(long n) throws IOException {
    if (n <= 0) {
      return 0;
    }
    // Since we're not doing a straight read-through, we've invalidated our re-caching attempt.
    cancelRecache();
    long skipped = Math.min(n, mBlockInfo.length - mBlockPos);
    mBlockPos += skipped;
    return skipped;
  }

  /**
   * Makes sure mCurrentBuffer is set to read at mBlockPos. If it is already, we do
   * nothing. Otherwise, we set mBufferStartPos accordingly and try to read the correct range of
   * bytes remotely. If we fail to read remotely, mCurrentBuffer will be null at the end of the
   * function
   *
   * @return true if mCurrentBuffer was successfully set to read at mBlockPos, or false if the
   *         remote read failed.
   * @throws IOException
   */
  private boolean updateCurrentBuffer() throws IOException {
    long bufferSize = mTachyonConf.getInt(Constants.USER_REMOTE_READ_BUFFER_SIZE_BYTE,
        Constants.MB);
    if (mCurrentBuffer != null && mBufferStartPos <= mBlockPos
        && mBlockPos < Math.min(mBufferStartPos + bufferSize, mBlockInfo.length)) {
      // We move the buffer to read at mBlockPos
      mCurrentBuffer.position((int) (mBlockPos - mBufferStartPos));
      return true;
    }

    // We must read in a new block. By starting at mBlockPos, we ensure that the next byte read will
    // be the one at mBlockPos
    mBufferStartPos = mBlockPos;
<<<<<<< HEAD
    long length = Math.min(bufferSize, mBlockInfo.length - mBufferStartPos);
    LOG.info(String.format("Try to find remote worker and read block %d from %d, with len %d",
        mBlockInfo.blockId, mBufferStartPos, length));
=======
    long length = Math.min(BUFFER_SIZE, mBlockInfo.length - mBufferStartPos);
    LOG.info("Try to find remote worker and read block {} from {}, with len {}",
        mBlockInfo.blockId, mBufferStartPos, length);
>>>>>>> 0462fb35

    for (int i = 0; i < MAX_REMOTE_READ_ATTEMPTS; i ++) {
      mCurrentBuffer = readRemoteByteBuffer(mTachyonFS, mBlockInfo, mBufferStartPos, length,
          mTachyonConf);
      if (mCurrentBuffer != null) {
        return true;
      }
      // The read failed, refresh the block info and try again
      mBlockInfo = mFile.getClientBlockInfo(mBlockIndex);
    }
    return false;
  }
}<|MERGE_RESOLUTION|>--- conflicted
+++ resolved
@@ -232,7 +232,7 @@
   }
 
   public static ByteBuffer readRemoteByteBuffer(TachyonFS tachyonFS, ClientBlockInfo blockInfo,
-      long offset, long len, TachyonConf conf) {
+      long offset, long len) {
     ByteBuffer buf = null;
 
     try {
@@ -259,7 +259,7 @@
         try {
           buf =
               retrieveByteBufferFromRemoteMachine(new InetSocketAddress(host, port),
-                  blockInfo.blockId, offset, len, conf);
+                  blockInfo.blockId, offset, len);
           if (buf != null) {
             break;
           }
@@ -279,7 +279,7 @@
   }
 
   private static ByteBuffer retrieveByteBufferFromRemoteMachine(InetSocketAddress address,
-      long blockId, long offset, long length, TachyonConf conf) throws IOException {
+      long blockId, long offset, long length) throws IOException {
     SocketChannel socketChannel = SocketChannel.open();
     try {
       socketChannel.connect(address);
@@ -292,14 +292,8 @@
       }
 
       LOG.info("Data " + blockId + " to remote machine " + address + " sent");
-
-<<<<<<< HEAD
-      DataServerMessage recvMsg = DataServerMessage.createBlockResponseMessage(false, blockId,
-          conf);
-=======
       DataServerMessage recvMsg =
           DataServerMessage.createBlockResponseMessage(false, blockId, null);
->>>>>>> 0462fb35
       while (!recvMsg.isMessageReady()) {
         int numRead = recvMsg.recv(socketChannel);
         if (numRead == -1) {
@@ -409,19 +403,12 @@
     // We must read in a new block. By starting at mBlockPos, we ensure that the next byte read will
     // be the one at mBlockPos
     mBufferStartPos = mBlockPos;
-<<<<<<< HEAD
     long length = Math.min(bufferSize, mBlockInfo.length - mBufferStartPos);
     LOG.info(String.format("Try to find remote worker and read block %d from %d, with len %d",
         mBlockInfo.blockId, mBufferStartPos, length));
-=======
-    long length = Math.min(BUFFER_SIZE, mBlockInfo.length - mBufferStartPos);
-    LOG.info("Try to find remote worker and read block {} from {}, with len {}",
-        mBlockInfo.blockId, mBufferStartPos, length);
->>>>>>> 0462fb35
 
     for (int i = 0; i < MAX_REMOTE_READ_ATTEMPTS; i ++) {
-      mCurrentBuffer = readRemoteByteBuffer(mTachyonFS, mBlockInfo, mBufferStartPos, length,
-          mTachyonConf);
+      mCurrentBuffer = readRemoteByteBuffer(mTachyonFS, mBlockInfo, mBufferStartPos, length);
       if (mCurrentBuffer != null) {
         return true;
       }
