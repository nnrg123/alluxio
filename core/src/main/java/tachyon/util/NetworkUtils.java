--- conflicted
+++ resolved
@@ -77,21 +77,11 @@
 
   /**
    * Replace and resolve the hostname in a given address or path string.
-<<<<<<< HEAD
    *
-   * @param path
-   *          an address or path uri, e.g., "hdfs://host:port/dir", "file:///dir", "/dir".
-   * @return an address or path uri with hostname resolved, or the original path intact if
-   *         no hostname is embedded, or null if the given path is null.
-   * @throws UnknownHostException
-   *           if the hostname cannot be resolved.
-=======
-   * 
-   * @param addr an address or path string, e.g., "hdfs://host:port/dir", "file:///dir", "/dir".
+   * @param path an address or path string, e.g., "hdfs://host:port/dir", "file:///dir", "/dir".
    * @return an address or path string with hostname resolved, or the original path intact if no
    *         hostname is embedded, or null if the given path is null or empty.
    * @throws UnknownHostException if the hostname cannot be resolved.
->>>>>>> 82ea56d1
    */
   public static TachyonURI replaceHostName(TachyonURI path) throws UnknownHostException {
     if (path == null) {
