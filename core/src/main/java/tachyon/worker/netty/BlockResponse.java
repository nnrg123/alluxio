/*
 * Licensed to the University of California, Berkeley under one or more contributor license
 * agreements. See the NOTICE file distributed with this work for additional information regarding
 * copyright ownership. The ASF licenses this file to You under the Apache License, Version 2.0 (the
 * "License"); you may not use this file except in compliance with the License. You may obtain a
 * copy of the License at
 * 
 * http://www.apache.org/licenses/LICENSE-2.0
 * 
 * Unless required by applicable law or agreed to in writing, software distributed under the License
 * is distributed on an "AS IS" BASIS, WITHOUT WARRANTIES OR CONDITIONS OF ANY KIND, either express
 * or implied. See the License for the specific language governing permissions and limitations under
 * the License.
 */

package tachyon.worker.netty;

import java.nio.ByteBuffer;
import java.nio.channels.FileChannel;
import java.util.List;

import io.netty.buffer.ByteBuf;
import io.netty.buffer.Unpooled;
import io.netty.channel.ChannelHandlerContext;
import io.netty.channel.DefaultFileRegion;
import io.netty.handler.codec.MessageToMessageEncoder;

import com.google.common.primitives.Longs;
import com.google.common.primitives.Shorts;

<<<<<<< HEAD
import tachyon.Constants;
import tachyon.conf.TachyonConf;
=======
import tachyon.conf.WorkerConf;
import tachyon.worker.BlockHandler;
>>>>>>> 0462fb35
import tachyon.worker.nio.DataServerMessage;

/**
 * When a user sends a {@link tachyon.worker.netty.BlockRequest}, the response back is of this type.
 * <p />
 * To serialize the response to network, {@link tachyon.worker.netty.BlockResponse.Encoder} is used.
 */
public final class BlockResponse {
  /**
   * Encodes a {@link tachyon.worker.netty.BlockResponse} to network.
   */
  public static final class Encoder extends MessageToMessageEncoder<BlockResponse> {
    private static final int MESSAGE_LENGTH = Shorts.BYTES + Longs.BYTES * 3;

    private final TachyonConf mTachyonConf;

    public Encoder(TachyonConf tachyonConf) {
      super();

      mTachyonConf = tachyonConf;
    }

    private ByteBuf createHeader(final ChannelHandlerContext ctx, final BlockResponse msg) {
      ByteBuf header = ctx.alloc().buffer(MESSAGE_LENGTH);
      header.writeShort(DataServerMessage.DATA_SERVER_RESPONSE_MESSAGE);
      header.writeLong(msg.getBlockId());
      header.writeLong(msg.getOffset());
      header.writeLong(msg.getLength());
      return header;
    }

    @Override
    protected void encode(final ChannelHandlerContext ctx, final BlockResponse msg,
        final List<Object> out) throws Exception {
      out.add(createHeader(ctx, msg));
<<<<<<< HEAD
      if (msg.getChannel() != null) {
        FileTransferType type = mTachyonConf.getEnum(Constants.WORKER_NETTY_FILE_TRANSFER_TYPE,
            FileTransferType.MAPPED);
        switch (type) {
=======
      BlockHandler handler = msg.getHandler();
      if (handler != null) {
        switch (WorkerConf.get().NETTY_FILE_TRANSFER_TYPE) {
>>>>>>> 0462fb35
          case MAPPED:
            ByteBuffer data = handler.read(msg.getOffset(), (int) msg.getLength());
            out.add(Unpooled.wrappedBuffer(data));
            handler.close();
            break;
<<<<<<< HEAD
=======
          case TRANSFER:
            if (handler.getChannel() instanceof FileChannel) {
              out.add(new DefaultFileRegion((FileChannel) handler.getChannel(), msg.getOffset(),
                  msg.getLength()));
            } else {
              handler.close();
              throw new Exception("Only FileChannel is supported!");
            }
            break;
>>>>>>> 0462fb35
          default:
            out.add(new DefaultFileRegion(msg.getChannel(), msg.getOffset(), msg.getLength()));
        }
      }
    }
  }

  /**
   * Creates a {@link tachyon.worker.netty.BlockResponse} that represents a error case for the given
   * block.
   */
  public static BlockResponse createErrorResponse(final long blockId) {
    return new BlockResponse(-blockId, 0, 0, null);
  }

  private final long mBlockId;
  private final long mOffset;

  private final long mLength;

  private final BlockHandler mHandler;

  public BlockResponse(long blockId, long offset, long length, BlockHandler handler) {
    mBlockId = blockId;
    mOffset = offset;
    mLength = length;
    mHandler = handler;
  }

  public long getBlockId() {
    return mBlockId;
  }

  public BlockHandler getHandler() {
    return mHandler;
  }

  public long getLength() {
    return mLength;
  }

  public long getOffset() {
    return mOffset;
  }
}<|MERGE_RESOLUTION|>--- conflicted
+++ resolved
@@ -28,13 +28,9 @@
 import com.google.common.primitives.Longs;
 import com.google.common.primitives.Shorts;
 
-<<<<<<< HEAD
 import tachyon.Constants;
 import tachyon.conf.TachyonConf;
-=======
-import tachyon.conf.WorkerConf;
 import tachyon.worker.BlockHandler;
->>>>>>> 0462fb35
 import tachyon.worker.nio.DataServerMessage;
 
 /**
@@ -69,25 +65,17 @@
     @Override
     protected void encode(final ChannelHandlerContext ctx, final BlockResponse msg,
         final List<Object> out) throws Exception {
-      out.add(createHeader(ctx, msg));
-<<<<<<< HEAD
-      if (msg.getChannel() != null) {
-        FileTransferType type = mTachyonConf.getEnum(Constants.WORKER_NETTY_FILE_TRANSFER_TYPE,
-            FileTransferType.MAPPED);
-        switch (type) {
-=======
       BlockHandler handler = msg.getHandler();
       if (handler != null) {
-        switch (WorkerConf.get().NETTY_FILE_TRANSFER_TYPE) {
->>>>>>> 0462fb35
+        FileTransferType type = mTachyonConf.getEnum(Constants.WORKER_NETTY_FILE_TRANSFER_TYPE,
+            FileTransferType.TRANSFER);
+        switch (type) {
           case MAPPED:
             ByteBuffer data = handler.read(msg.getOffset(), (int) msg.getLength());
             out.add(Unpooled.wrappedBuffer(data));
             handler.close();
             break;
-<<<<<<< HEAD
-=======
-          case TRANSFER:
+          default: // TRANSFER
             if (handler.getChannel() instanceof FileChannel) {
               out.add(new DefaultFileRegion((FileChannel) handler.getChannel(), msg.getOffset(),
                   msg.getLength()));
@@ -96,9 +84,6 @@
               throw new Exception("Only FileChannel is supported!");
             }
             break;
->>>>>>> 0462fb35
-          default:
-            out.add(new DefaultFileRegion(msg.getChannel(), msg.getOffset(), msg.getLength()));
         }
       }
     }
