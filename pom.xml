<!--
  ~ The Alluxio Open Foundation licenses this work under the Apache License, version 2.0
  ~ (the “License”). You may not use this work except in compliance with the License, which is
  ~ available at www.apache.org/licenses/LICENSE-2.0
  ~
  ~ This software is distributed on an "AS IS" basis, WITHOUT WARRANTIES OR CONDITIONS OF ANY KIND,
  ~ either express or implied, as more fully set forth in the License.
  ~
  ~ See the NOTICE file distributed with this work for information regarding copyright ownership.
  -->

<project xmlns="http://maven.apache.org/POM/4.0.0"
         xmlns:xsi="http://www.w3.org/2001/XMLSchema-instance"
         xsi:schemaLocation="http://maven.apache.org/POM/4.0.0 http://maven.apache.org/xsd/maven-4.0.0.xsd">
  <modelVersion>4.0.0</modelVersion>
  <groupId>org.alluxio</groupId>
  <artifactId>alluxio-parent</artifactId>
<<<<<<< HEAD
  <version>1.1.0-SNAPSHOT</version>
=======
  <version>1.0.2-SNAPSHOT</version>
>>>>>>> 32551599
  <packaging>pom</packaging>
  <name>Alluxio Parent</name>
  <description>Parent POM of Alluxio project: a Memory-Speed Virtual Distributed Storage System</description>
  <url>http://alluxio.org/</url>
  <licenses>
    <license>
      <name>Apache License</name>
      <url>https://github.com/alluxio/alluxio/blob/master/LICENSE</url>
      <distribution>repo</distribution>
    </license>
  </licenses>
  <scm>
    <connection>scm:git:git@github.com:alluxio/alluxio.git</connection>
    <developerConnection>scm:git:git@github.com:alluxio/alluxio.git</developerConnection>
    <url>scm:git:git@github.com:alluxio/alluxio.git</url>
    <tag>HEAD</tag>
  </scm>
  <developers>
    <developer>
      <id>haoyuan</id>
      <name>Haoyuan Li</name>
      <email>haoyuan@alluxio.com</email>
      <url>http://www.cs.berkeley.edu/~haoyuan</url>
      <organization>Alluxio Open Foundation</organization>
      <organizationUrl>http://alluxio.org/</organizationUrl>
    </developer>
  </developers>
  <issueManagement>
    <system>jira</system>
    <url>https://alluxio.atlassian.net</url>
  </issueManagement>

  <parent>
    <groupId>org.sonatype.oss</groupId>
    <artifactId>oss-parent</artifactId>
    <version>7</version>
  </parent>

  <repositories>
    <repository>
      <id>central</id>
      <!-- This should be at top, it makes maven try the central repo first and then others and hence faster dep resolution -->
      <name>Maven Repository</name>
      <url>https://repo1.maven.org/maven2</url>
      <releases>
        <enabled>true</enabled>
      </releases>
      <snapshots>
        <enabled>false</enabled>
      </snapshots>
    </repository>
    <repository>
      <id>apache-repo</id>
      <name>Apache Repository</name>
      <url>https://repository.apache.org/content/repositories/releases</url>
      <releases>
        <enabled>true</enabled>
      </releases>
      <snapshots>
        <enabled>false</enabled>
      </snapshots>
    </repository>
    <repository>
      <id>cloudera-repo</id>
      <name>Cloudera Repository</name>
      <url>https://repository.cloudera.com/artifactory/cloudera-repos/</url>
      <releases>
        <enabled>true</enabled>
      </releases>
      <snapshots>
        <enabled>false</enabled>
      </snapshots>
    </repository>
    <repository>
      <id>mapr-repo</id>
      <name>MapR Repository</name>
      <url>http://repository.mapr.com/maven</url>
      <releases>
        <enabled>true</enabled>
      </releases>
      <snapshots>
        <enabled>false</enabled>
      </snapshots>
    </repository>
    <repository>
      <!-- for Pivotal's distribution -->
      <id>spring-releases</id>
      <name>Spring Release Repository</name>
      <url>http://repo.spring.io/libs-release</url>
      <releases>
        <enabled>true</enabled>
      </releases>
      <snapshots>
        <enabled>false</enabled>
      </snapshots>
    </repository>
    <repository>
      <id>HDPReleases</id>
      <name>HDP Releases</name>
      <url>http://repo.hortonworks.com/content/repositories/releases/</url>
      <layout>default</layout>
      <releases>
        <enabled>true</enabled>
        <updatePolicy>always</updatePolicy>
        <checksumPolicy>warn</checksumPolicy>
      </releases>
      <snapshots>
        <enabled>false</enabled>
        <updatePolicy>never</updatePolicy>
        <checksumPolicy>fail</checksumPolicy>
      </snapshots>
    </repository>
  </repositories>

  <pluginRepositories>
    <pluginRepository>
      <id>miredot</id>
      <name>MireDot Releases</name>
      <url>http://nexus.qmino.com/content/repositories/miredot</url>
    </pluginRepository>
  </pluginRepositories>

  <properties>
    <apache.curator.version>2.1.0-incubating</apache.curator.version>
    <checkstyle.path>build/checkstyle/</checkstyle.path>
    <cxf.version>2.7.0</cxf.version>
    <findbugs.path>build/findbugs</findbugs.path>
    <glusterfs-hadoop.version>2.3.13</glusterfs-hadoop.version>
    <hadoop.version>2.2.0</hadoop.version>
    <java.version>1.7</java.version>
    <jersey.version>2.22</jersey.version>
    <jetty.version>7.6.15.v20140411</jetty.version>
    <junit.version>4.12</junit.version>
    <libthrift.version>0.9.3</libthrift.version>
    <license.header.path>build/license/</license.header.path>
    <log4j.version>1.2.17</log4j.version>
    <metrics.version>3.1.0</metrics.version>
    <powermock.version>1.6.1</powermock.version>
    <project.build.sourceEncoding>UTF-8</project.build.sourceEncoding>
    <slf4j.version>1.7.2</slf4j.version>
    <test.output.redirect>true</test.output.redirect>
    <hadoop-openstack.version>2.6.0</hadoop-openstack.version>
    <surefire.useSystemClassLoader>true</surefire.useSystemClassLoader>
  </properties>

  <modules>
    <module>underfs</module>
    <module>core</module>
    <module>keyvalue</module>
    <module>shell</module>
    <module>examples</module>
    <module>tests</module>
    <module>integration</module>
    <module>assembly</module>
    <module>minicluster</module>
  </modules>

  <dependencyManagement>
    <dependencies>
      <dependency>
        <!-- using older version to map dependency version from Hadoop -->
        <groupId>com.google.guava</groupId>
        <artifactId>guava</artifactId>
        <version>14.0.1</version>
      </dependency>
      <dependency>
        <groupId>org.apache.commons</groupId>
        <artifactId>commons-lang3</artifactId>
        <version>3.0</version>
      </dependency>
      <dependency>
        <groupId>org.apache.mesos</groupId>
        <artifactId>mesos</artifactId>
        <version>0.23.0</version>
      </dependency>
      <dependency>
        <groupId>org.apache.hadoop</groupId>
        <artifactId>hadoop-client</artifactId>
        <version>${hadoop.version}</version>
        <exclusions>
          <exclusion>
            <groupId>asm</groupId>
            <artifactId>asm</artifactId>
          </exclusion>
          <exclusion>
            <groupId>org.jboss.netty</groupId>
            <artifactId>netty</artifactId>
          </exclusion>
          <exclusion>
            <groupId>com.google.guava</groupId>
            <artifactId>guava</artifactId>
          </exclusion>
        </exclusions>
      </dependency>
      <dependency>
        <groupId>org.apache.hadoop</groupId>
        <artifactId>hadoop-minicluster</artifactId>
        <version>${hadoop.version}</version>
        <exclusions>
          <exclusion>
            <groupId>asm</groupId>
            <artifactId>asm</artifactId>
          </exclusion>
          <exclusion>
            <groupId>org.jboss.netty</groupId>
            <artifactId>netty</artifactId>
          </exclusion>
        </exclusions>
      </dependency>
      <dependency>
        <groupId>org.apache.thrift</groupId>
        <artifactId>libthrift</artifactId>
        <version>${libthrift.version}</version>
        <exclusions>
          <exclusion>
            <groupId>org.slf4j</groupId>
            <artifactId>slf4j-api</artifactId>
          </exclusion>
        </exclusions>
      </dependency>
      <dependency>
        <groupId>org.slf4j</groupId>
        <artifactId>slf4j-api</artifactId>
        <version>${slf4j.version}</version>
      </dependency>
      <dependency>
        <groupId>org.slf4j</groupId>
        <artifactId>slf4j-log4j12</artifactId>
        <version>${slf4j.version}</version>
      </dependency>

      <!-- Test Dependencies -->
      <dependency>
        <groupId>org.apache.curator</groupId>
        <artifactId>curator-test</artifactId>
        <version>${apache.curator.version}</version>
        <scope>test</scope>
        <exclusions>
          <exclusion>
            <groupId>org.javassist</groupId>
            <artifactId>javassist</artifactId>
          </exclusion>
        </exclusions>
      </dependency>
      <dependency>
        <groupId>org.apache.hadoop</groupId>
        <artifactId>hadoop-test</artifactId>
        <version>${hadoop.version}</version>
        <scope>test</scope>
      </dependency>

      <!--
          Dependency for FindBugs Plugin. This enables @SuppressFBWarnings.
          Note that this package can be unnecessary for runtime, and the
          'provided' scope makes it available for compilation and test,
          but not be packaged into the jar.
        -->
      <dependency>
        <groupId>com.google.code.findbugs</groupId>
        <artifactId>annotations</artifactId>
        <version>3.0.1</version>
        <scope>provided</scope>
      </dependency>
    </dependencies>
  </dependencyManagement>

  <!-- Dependencies to add to all projects. These should all be in the test scope -->
  <dependencies>
    <dependency>
      <groupId>junit</groupId>
      <artifactId>junit</artifactId>
      <version>${junit.version}</version>
      <scope>test</scope>
    </dependency>
    <dependency>
      <groupId>org.mockito</groupId>
      <artifactId>mockito-all</artifactId>
      <version>1.10.8</version>
      <scope>test</scope>
    </dependency>
    <dependency>
      <groupId>org.powermock</groupId>
      <artifactId>powermock-api-mockito</artifactId>
      <version>${powermock.version}</version>
      <scope>test</scope>
    </dependency>
    <dependency>
      <groupId>org.powermock</groupId>
      <artifactId>powermock-core</artifactId>
      <version>${powermock.version}</version>
      <scope>test</scope>
    </dependency>
    <dependency>
      <groupId>org.powermock</groupId>
      <artifactId>powermock-module-junit4</artifactId>
      <version>${powermock.version}</version>
      <scope>test</scope>
    </dependency>
    <dependency>
      <groupId>org.powermock</groupId>
      <artifactId>powermock-reflect</artifactId>
      <version>${powermock.version}</version>
      <scope>test</scope>
    </dependency>
  </dependencies>

  <build>
    <pluginManagement>
      <plugins>
        <plugin>
          <groupId>org.apache.maven.plugins</groupId>
          <artifactId>maven-compiler-plugin</artifactId>
          <version>3.2</version>
          <configuration>
            <source>${java.version}</source>
            <target>${java.version}</target>
            <encoding>UTF-8</encoding>
            <maxmem>1024m</maxmem>
            <compilerArgs>
              <arg>-Xlint:none</arg>
            </compilerArgs>
            <excludes>
              <exclude>**/\${alluxio.hadoop2.impl}</exclude>
            </excludes>
          </configuration>
        </plugin>
        <plugin>
          <groupId>org.apache.maven.plugins</groupId>
          <artifactId>maven-surefire-plugin</artifactId>
          <version>2.14</version>
          <configuration>
            <argLine>-Djava.net.preferIPv4Stack=true -Djava.security.krb5.realm= -Djava.security.krb5.kdc=</argLine>
            <redirectTestOutputToFile>${test.output.redirect}</redirectTestOutputToFile>
            <useSystemClassLoader>${surefire.useSystemClassLoader}</useSystemClassLoader>
          </configuration>
        </plugin>
        <plugin>
          <groupId>org.apache.maven.plugins</groupId>
          <artifactId>maven-jar-plugin</artifactId>
          <version>2.4</version>
          <configuration>
            <excludes>
              <exclude>**/log4j.properties</exclude>
            </excludes>
          </configuration>
        </plugin>
      </plugins>
    </pluginManagement>

    <plugins>
      <plugin>
        <groupId>org.apache.maven.plugins</groupId>
        <artifactId>maven-release-plugin</artifactId>
        <version>2.5.1</version>
      </plugin>
      <plugin>
        <groupId>org.apache.maven.plugins</groupId>
        <artifactId>maven-assembly-plugin</artifactId>
        <version>2.3</version>
        <configuration>
          <skipAssembly>true</skipAssembly>
        </configuration>
      </plugin>
      <plugin>
        <groupId>org.apache.maven.plugins</groupId>
        <artifactId>maven-source-plugin</artifactId>
        <version>2.3</version>
        <executions>
          <execution>
            <id>attach-sources</id>
            <goals>
              <goal>jar</goal>
            </goals>
          </execution>
        </executions>
      </plugin>
      <plugin>
        <groupId>org.apache.maven.plugins</groupId>
        <artifactId>maven-javadoc-plugin</artifactId>
        <version>2.9</version>
        <executions>
          <execution>
            <id>aggregate</id>
            <goals>
              <goal>aggregate</goal>
            </goals>
          </execution>
          <execution>
            <id>attach-javadoc</id>
            <goals>
              <goal>jar</goal>
            </goals>
          </execution>
        </executions>
      </plugin>

      <!-- Parse Hadoop major version and resolve the compilation conflict between Hadoop 1.x and 2.x -->
      <plugin>
        <groupId>org.codehaus.mojo</groupId>
        <artifactId>build-helper-maven-plugin</artifactId>
        <version>1.10</version>
        <executions>
          <execution>
            <id>parse-hadoop-major-version</id>
            <goals>
              <goal>regex-property</goal>
            </goals>
            <configuration>
              <name>alluxio.hadoop2.impl</name>
              <value>${hadoop.version}</value>
              <regex>^1\..*$</regex>
              <replacement>AlluxioFileSystem.java</replacement>
              <failIfNoMatch>false</failIfNoMatch>
            </configuration>
          </execution>
        </executions>
      </plugin>

      <!-- Enforce versions -->
      <plugin>
        <groupId>org.apache.maven.plugins</groupId>
        <artifactId>maven-enforcer-plugin</artifactId>
        <version>1.4</version>
        <executions>
          <execution>
            <id>enforce-versions</id>
            <goals>
              <goal>enforce</goal>
            </goals>
            <configuration>
              <rules>
                <requireJavaVersion>
                  <version>${java.version}</version>
                </requireJavaVersion>
              </rules>
            </configuration>
          </execution>
        </executions>
      </plugin>

      <!-- FindBugs -->
      <plugin>
        <groupId>org.codehaus.mojo</groupId>
        <artifactId>findbugs-maven-plugin</artifactId>
        <version>3.0.2</version>
        <configuration>
          <excludeFilterFile>${findbugs.path}/findbugs-exclude.xml</excludeFilterFile>
          <!--
              Enables analysis which takes more memory but finds more bugs.
              If you run out of memory, changes the value of the effort element
              to 'Low'.
            -->
          <effort>Max</effort>
          <failOnError>true</failOnError>
          <threshold>Low</threshold>
          <findbugsXmlOutput>true</findbugsXmlOutput>
          <xmlOutput>true</xmlOutput>
        </configuration>
        <executions>
          <execution>
            <phase>compile</phase>
            <goals>
              <goal>check</goal>
            </goals>
          </execution>
        </executions>
      </plugin>

      <!-- Checkstyle -->
      <plugin>
        <groupId>org.apache.maven.plugins</groupId>
        <artifactId>maven-checkstyle-plugin</artifactId>
        <version>2.17</version>
        <configuration>
          <configLocation>${checkstyle.path}alluxio_checks.xml</configLocation>
          <suppressionsLocation>${checkstyle.path}suppressions.xml</suppressionsLocation>
          <suppressionsFileExpression>checkstyle.suppressions.file</suppressionsFileExpression>
          <includeTestSourceDirectory>true</includeTestSourceDirectory>
          <excludes>**/org/apache/jsp/**,**/alluxio/thrift/**,**/alluxio/proto/**</excludes>
          <encoding>UTF-8</encoding>
          <consoleOutput>true</consoleOutput>
          <failsOnError>true</failsOnError>
          <linkXRef>false</linkXRef>
        </configuration>
        <executions>
          <execution>
            <id>checkstyle</id>
            <phase>validate</phase>
            <goals>
              <goal>check</goal>
            </goals>
          </execution>
        </executions>
      </plugin>

      <!-- License Plugin -->
      <plugin>
        <groupId>com.mycila</groupId>
        <artifactId>license-maven-plugin</artifactId>
        <version>2.9</version>
        <configuration>
          <header>${license.header.path}HEADER.txt</header>
          <failIfMissing>true</failIfMissing>
          <aggregate>false</aggregate>
          <excludes>
            <!-- Code Exclusions -->
            <exclude>**/src/main/java/alluxio/thrift/*</exclude>
            <exclude>**/src/main/java/alluxio/proto/**</exclude>
            <exclude>**/src/main/java/alluxio/perf/thrift/*</exclude>
            <exclude>**/src/main/webapp/**/*</exclude>
            <exclude>**/src/thrift/*</exclude>
            <exclude>**/src/proto/**</exclude>
            <exclude>**/src/deb/**/*</exclude>
            <exclude>**/src/test/resources/**</exclude>
            <exclude>**/package-info.java</exclude>
            <exclude>**/src/main/resources/alluxio-default.properties</exclude>

            <!-- Build and Packaging Exclusions -->
            <exclude>build/**/*</exclude>
            <exclude>**/pom.xml</exclude>
            <exclude>**/logs/*</exclude>
            <exclude>**/deploy/**/*</exclude>
            <exclude>**/bin/*</exclude>
            <exclude>**/conf/*</exclude>
            <exclude>**/conf/testsuite/*</exclude>
            <exclude>**/libexec/*</exclude>
            <exclude>**/src/main/findbugs/*</exclude>
            <exclude>**/src/main/resources/alluxio_checks*</exclude>
            <exclude>**/src/main/assembly/*</exclude>

            <!-- Documentation Exclusions -->
            <exclude>**/docs/**/*</exclude>
            <exclude>LICENSE</exclude>
            <exclude>NOTICE</exclude>

            <!-- Default local file Exclusions -->
            <exclude>**/underFSStorage/**</exclude>
            <exclude>**/journal/**</exclude>
          </excludes>
          <mapping>
            <java>SLASHSTAR_STYLE</java>
          </mapping>
          <useDefaultMapping>true</useDefaultMapping>
          <strictCheck>true</strictCheck>
        </configuration>
        <executions>
          <execution>
            <phase>validate</phase>
            <goals>
              <goal>check</goal>
            </goals>
          </execution>
        </executions>
      </plugin>
    </plugins>
  </build>

  <reporting>
    <plugins>
      <plugin>
        <groupId>org.apache.maven.plugins</groupId>
        <artifactId>maven-javadoc-plugin</artifactId>
        <version>2.9</version>
        <configuration>
          <show>public</show>
        </configuration>
      </plugin>
    </plugins>
  </reporting>

  <profiles>
    <profile>
      <!-- Turn off doclint for java8 and later -->
      <id>doclint-java8-disable</id>
      <activation>
        <jdk>[1.8,)</jdk>
      </activation>
      <build>
        <plugins>
          <plugin>
            <groupId>org.apache.maven.plugins</groupId>
            <artifactId>maven-javadoc-plugin</artifactId>
            <version>2.9</version>
            <configuration>
              <additionalparam>-Xdoclint:none</additionalparam>
            </configuration>
            <executions>
              <execution>
                <id>attach-javadoc</id>
                <goals>
                  <goal>jar</goal>
                </goals>
              </execution>
            </executions>
          </plugin>
        </plugins>
      </build>
    </profile>

    <profile>
      <id>contractTest</id>
      <properties>
        <hadoop.version>2.6.0</hadoop.version>
      </properties>
    </profile>

    <profile>
      <id>hadoop-1</id>
      <properties>
        <hadoop.version>1.0.4</hadoop.version>
      </properties>
    </profile>

    <profile>
      <id>hadoop-2.2</id>
      <properties>
        <hadoop.version>2.2.0</hadoop.version>
      </properties>
    </profile>

    <profile>
      <id>hadoop-2.3</id>
      <properties>
        <hadoop.version>2.3.0</hadoop.version>
      </properties>
    </profile>

    <profile>
      <id>hadoop-2.4</id>
      <properties>
        <hadoop.version>2.4.0</hadoop.version>
      </properties>
    </profile>

    <profile>
      <id>hadoop-2.6</id>
      <properties>
        <hadoop.version>2.6.0</hadoop.version>
      </properties>
    </profile>

    <profile>
      <id>hadoop-2.7</id>
      <properties>
        <hadoop.version>2.7.0</hadoop.version>
      </properties>
    </profile>

    <!--
        Empty spark profile to avoid missing profile complaints. Client
        submodules do more interesting things with this profile.
    -->
    <profile>
      <id>spark</id>
    </profile>

    <profile>
      <id>mesos</id>
      <modules>
        <module>integration/mesos</module>
      </modules>
    </profile>

    <!-- Requires hadoop.version to be 2.4.0 or later -->
    <profile>
      <id>yarn</id>
      <modules>
        <module>integration/yarn</module>
      </modules>
    </profile>

    <!-- profile that Alluxio developers should use -->
    <profile>
      <id>developer</id>
      <modules>
        <module>integration/yarn</module>
        <module>integration/mesos</module>
      </modules>
      <properties>
        <hadoop.version>2.6.0</hadoop.version>
      </properties>
    </profile>

    <!-- profile that compiles jsp files -->
    <profile>
      <id>compileJsp</id>
      <build>
        <pluginManagement>
          <plugins>
            <plugin>
              <groupId>org.apache.sling</groupId>
              <artifactId>maven-jspc-plugin</artifactId>
              <version>2.0.8</version>
              <executions>
                <execution>
                  <phase>prepare-package</phase>
                  <id>compile-jsp</id>
                  <goals>
                    <goal>jspc</goal>
                  </goals>
                  <configuration>
                    <sourceDirectory>src/main/webapp</sourceDirectory>
                  </configuration>
                </execution>
              </executions>
            </plugin>
          </plugins>
        </pluginManagement>
      </build>
    </profile>

<<<<<<< HEAD
=======
    <!-- build profile for Apache Flink -->
    <profile>
      <id>flink</id>
    </profile>

    <!-- build profile for Apache Spark -->
    <profile>
      <id>spark</id>
    </profile>

>>>>>>> 32551599
    <!-- profile that activates alluxio fuse for java8 or newer -->
    <profile>
      <id>fuse</id>
      <activation>
        <jdk>[1.8,)</jdk> <!-- 1.8 or newer -->
      </activation>
      <modules>
        <module>integration/fuse</module>
      </modules>
    </profile>
  </profiles>
</project><|MERGE_RESOLUTION|>--- conflicted
+++ resolved
@@ -15,11 +15,7 @@
   <modelVersion>4.0.0</modelVersion>
   <groupId>org.alluxio</groupId>
   <artifactId>alluxio-parent</artifactId>
-<<<<<<< HEAD
   <version>1.1.0-SNAPSHOT</version>
-=======
-  <version>1.0.2-SNAPSHOT</version>
->>>>>>> 32551599
   <packaging>pom</packaging>
   <name>Alluxio Parent</name>
   <description>Parent POM of Alluxio project: a Memory-Speed Virtual Distributed Storage System</description>
@@ -669,11 +665,21 @@
     </profile>
 
     <!--
+        build profile for Apache Spark.
         Empty spark profile to avoid missing profile complaints. Client
         submodules do more interesting things with this profile.
     -->
     <profile>
       <id>spark</id>
+    </profile>
+
+    <!--
+        build profile for Apache Flink.
+        Empty flinkprofile to avoid missing profile complaints. Client
+        submodules do more interesting things with this profile.
+    -->
+    <profile>
+      <id>flink</id>
     </profile>
 
     <profile>
@@ -731,19 +737,6 @@
       </build>
     </profile>
 
-<<<<<<< HEAD
-=======
-    <!-- build profile for Apache Flink -->
-    <profile>
-      <id>flink</id>
-    </profile>
-
-    <!-- build profile for Apache Spark -->
-    <profile>
-      <id>spark</id>
-    </profile>
-
->>>>>>> 32551599
     <!-- profile that activates alluxio fuse for java8 or newer -->
     <profile>
       <id>fuse</id>
