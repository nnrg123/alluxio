--- conflicted
+++ resolved
@@ -287,13 +287,9 @@
   }
 
   /**
-<<<<<<< HEAD
    * Stops the Tachyon master server.
-=======
-   * Stops the Tachyon master server. Should only be called by tests.
    *
    * @throws Exception if stopping the master fails
->>>>>>> 89744cba
    */
   public void stop() throws Exception {
     if (mIsServing) {
