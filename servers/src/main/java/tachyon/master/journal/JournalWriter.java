--- conflicted
+++ resolved
@@ -168,11 +168,7 @@
   private void deleteCompletedLogs() throws IOException {
     LOG.info("Deleting all completed log files...");
     // Loop over all complete logs starting from the beginning.
-<<<<<<< HEAD
     // TODO(gpang): should the deletes start from the end?
-=======
-    // TODO(gene): Should the deletes start from the end?
->>>>>>> 8b309a28
     int logNumber = Journal.FIRST_COMPLETED_LOG_NUMBER;
     String logFilename = mJournal.getCompletedLogFilePath(logNumber);
     while (mUfs.exists(logFilename)) {
@@ -264,11 +260,7 @@
 
       LOG.info("Successfully created tmp checkpoint file: " + mTempCheckpointPath);
       mUfs.delete(mJournal.getCheckpointFilePath(), false);
-<<<<<<< HEAD
       // TODO(gpang): the real checkpoint should not be overwritten here, but after all operations.
-=======
-      // TODO(gene): The real checkpoint should not be overwritten here, but after all operations.
->>>>>>> 8b309a28
       mUfs.rename(mTempCheckpointPath, mJournal.getCheckpointFilePath());
       mUfs.delete(mTempCheckpointPath, false);
       LOG.info("Renamed checkpoint file " + mTempCheckpointPath + " to "
