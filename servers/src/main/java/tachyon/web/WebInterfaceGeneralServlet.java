--- conflicted
+++ resolved
@@ -177,15 +177,10 @@
             FormatUtils.getSizeFromBytes(mMaster.getBlockMaster().getCapacityBytes()
                 - mMaster.getBlockMaster().getUsedBytes()));
 
-<<<<<<< HEAD
-    // TODO(jsimsa): Could this use MasterContext?
+    // TODO(jiri): Should we use MasterContext here instead?
     TachyonConf conf = new TachyonConf();
-    String ufsDataFolder = conf.get(Constants.UNDERFS_DATA_FOLDER, Constants.DEFAULT_DATA_FOLDER);
+    String ufsDataFolder = conf.get(Constants.UNDERFS_DATA_FOLDER);
     UnderFileSystem ufs = UnderFileSystem.get(ufsDataFolder, conf);
-=======
-    String ufsDataFolder = mMaster.getTachyonConf().get(Constants.UNDERFS_DATA_FOLDER);
-    UnderFileSystem ufs = UnderFileSystem.get(ufsDataFolder, mMaster.getTachyonConf());
->>>>>>> cb954a39
 
     long sizeBytes = ufs.getSpace(ufsDataFolder, UnderFileSystem.SpaceType.SPACE_TOTAL);
     if (sizeBytes >= 0) {
