/*
 * Licensed to the University of California, Berkeley under one or more contributor license
 * agreements. See the NOTICE file distributed with this work for additional information regarding
 * copyright ownership. The ASF licenses this file to You under the Apache License, Version 2.0 (the
 * "License"); you may not use this file except in compliance with the License. You may obtain a
 * copy of the License at
 *
 * http://www.apache.org/licenses/LICENSE-2.0
 *
 * Unless required by applicable law or agreed to in writing, software distributed under the License
 * is distributed on an "AS IS" BASIS, WITHOUT WARRANTIES OR CONDITIONS OF ANY KIND, either express
 * or implied. See the License for the specific language governing permissions and limitations under
 * the License.
 */

package tachyon.worker.block;

import java.io.IOException;
import java.util.concurrent.ExecutorService;
import java.util.concurrent.Executors;

import org.slf4j.Logger;
import org.slf4j.LoggerFactory;

import tachyon.Constants;
import tachyon.Sessions;
import tachyon.client.WorkerBlockMasterClient;
import tachyon.conf.TachyonConf;
import tachyon.exception.InvalidStateException;
import tachyon.exception.NotFoundException;
import tachyon.thrift.Command;
import tachyon.thrift.NetAddress;
import tachyon.util.CommonUtils;

/**
 * Task that carries out the necessary block worker to master communications, including register and
 * heartbeat. This class manages its own {@link tachyon.client.WorkerBlockMasterClient}.
 *
 * When running, this task first requests a block report from the
 * {@link tachyon.worker.block.BlockDataManager}, then sends it to the master. The master may
 * respond to the heartbeat with a command which will be executed. After which, the task will wait
 * for the elapsed time since its last heartbeat has reached the heartbeat interval. Then the cycle
 * will continue.
 *
 * If the task fails to heartbeat to the master, it will destroy its old master client and recreate
 * it before retrying.
 */
public final class BlockMasterSync implements Runnable {
  private static final Logger LOG = LoggerFactory.getLogger(Constants.LOGGER_TYPE);
  private static final int DEFAULT_BLOCK_REMOVER_POOL_SIZE = 10;
  /** Block data manager responsible for interacting with Tachyon and UFS storage */
  private final BlockDataManager mBlockDataManager;
  /** The net address of the worker */
  private final NetAddress mWorkerAddress;
  /** The configuration values */
  private final TachyonConf mTachyonConf;
  /** Milliseconds between each heartbeat */
  private final int mHeartbeatIntervalMs;
  /** Milliseconds between heartbeats before a timeout */
  private final int mHeartbeatTimeoutMs;
  /** Client for all master communication */
<<<<<<< HEAD
  final private BlockMasterClient mMasterClient;

=======
  private WorkerBlockMasterClient mMasterClient;
>>>>>>> 8b309a28
  /** Flag to indicate if the sync should continue */
  private volatile boolean mRunning;
  /** The id of the worker */
  private long mWorkerId;
  /** The thread pool to remove block */
  private final ExecutorService mFixedExecutionService =
          Executors.newFixedThreadPool(DEFAULT_BLOCK_REMOVER_POOL_SIZE);

  BlockMasterSync(BlockDataManager blockDataManager, TachyonConf tachyonConf,
      NetAddress workerAddress, WorkerBlockMasterClient masterClient) {
    mBlockDataManager = blockDataManager;
    mWorkerAddress = workerAddress;
    mTachyonConf = tachyonConf;
    mMasterClient = masterClient;
    mHeartbeatIntervalMs =
        mTachyonConf.getInt(Constants.WORKER_TO_MASTER_HEARTBEAT_INTERVAL_MS);
    mHeartbeatTimeoutMs =
        mTachyonConf.getInt(Constants.WORKER_HEARTBEAT_TIMEOUT_MS);

    mRunning = true;
    mWorkerId = 0;
  }

  /**
   * Gets the worker id, 0 if registerWithMaster has not been called successfully.
   *
   * @return the worker id
   */
  public long getWorkerId() {
    return mWorkerId;
  }

  public void setWorkerId() throws IOException {
    try {
      mWorkerId = mMasterClient.getId(mWorkerAddress);
    } catch (IOException ioe) {
      LOG.error("Failed to register with master.", ioe);
      throw ioe;
    }
  }

  /**
   * Registers with the Tachyon master. This should be called before the continuous heartbeat thread
   * begins. The workerId will be set after this method is successful.
   */
  public void registerWithMaster() {
    BlockStoreMeta storeMeta = mBlockDataManager.getStoreMeta();
    try {
      mWorkerId =
          mMasterClient.register(mWorkerId, storeMeta.getCapacityBytesOnTiers(),
              storeMeta.getUsedBytesOnTiers(), storeMeta.getBlockList());
    } catch (IOException ioe) {
      throw new RuntimeException("Failed to register with master.", ioe);
    }
  }

  /**
   * Main loop for the sync, continuously heartbeats to the master node about the change in the
   * worker's managed space.
   */
  @Override
  public void run() {
    long lastHeartbeatMs = System.currentTimeMillis();
    registerWithMaster();
    while (mRunning) {
      // Check the time since last heartbeat, and wait until it is within heartbeat interval
      long lastIntervalMs = System.currentTimeMillis() - lastHeartbeatMs;
      long toSleepMs = mHeartbeatIntervalMs - lastIntervalMs;
      if (toSleepMs > 0) {
        CommonUtils.sleepMs(LOG, toSleepMs);
      } else {
        LOG.warn("Heartbeat took: " + lastIntervalMs + ", expected: " + mHeartbeatIntervalMs);
      }

      // Prepare metadata for the next heartbeat
      BlockHeartbeatReport blockReport = mBlockDataManager.getReport();
      BlockStoreMeta storeMeta = mBlockDataManager.getStoreMeta();

      // Send the heartbeat and execute the response
      Command cmdFromMaster = null;
      try {
        cmdFromMaster =
            mMasterClient.heartbeat(mWorkerId, storeMeta.getUsedBytesOnTiers(),
                blockReport.getRemovedBlocks(), blockReport.getAddedBlocks());
        lastHeartbeatMs = System.currentTimeMillis();
        handleMasterCommand(cmdFromMaster);
      } catch (Exception e) {
        // An error occurred, retry after 1 second or error if heartbeat timeout is reached
        if (cmdFromMaster == null) {
          LOG.error("Failed to receive master heartbeat command.", e);
        } else {
          LOG.error("Failed to receive or execute master heartbeat command: "
              + cmdFromMaster.toString(), e);
        }
        mMasterClient.resetConnection();
        CommonUtils.sleepMs(LOG, Constants.SECOND_MS);
        if (System.currentTimeMillis() - lastHeartbeatMs >= mHeartbeatTimeoutMs) {
          throw new RuntimeException("Master heartbeat timeout exceeded: " + mHeartbeatTimeoutMs);
        }
      }
    }
  }

  /**
   * Stops the sync, once this method is called, the object should be discarded
   */
  public void stop() {
    mRunning = false;
  }

  /**
   * Handles a master command. The command is one of Unknown, Nothing, Register, Free, or Delete.
   * This call will block until the command is complete.
   *
   * @param cmd the command to execute.
   * @throws Exception if an error occurs when executing the command
   */
  // TODO(calvin): Evaluate the necessity of each command.
  // TODO(calvin): Do this in a non-blocking way.
  private void handleMasterCommand(Command cmd) throws Exception {
    if (cmd == null) {
      return;
    }
    switch (cmd.mCommandType) {
    // Currently unused
      case Delete:
        break;
      // Master requests blocks to be removed from Tachyon managed space.
      case Free:
        for (long block : cmd.mData) {
          mFixedExecutionService.execute(new BlockRemover(mBlockDataManager,
                  Sessions.MASTER_COMMAND_SESSION_ID, block));
        }
        break;
      // No action required
      case Nothing:
        break;
      // Master requests re-registration
      case Register:
        registerWithMaster();
        break;
      // Unknown request
      case Unknown:
        LOG.error("Master heartbeat sends unknown command " + cmd);
        break;
      default:
        throw new RuntimeException("Un-recognized command from master " + cmd);
    }
  }

  /**
   * Thread to remove block from master
   */
  private class BlockRemover implements Runnable {
    private BlockDataManager mBlockDataManager;
    private long mSessionId;
    private long mBlockId;

    public BlockRemover(BlockDataManager blockDataManager, long sessionId, long blockId) {
      mBlockDataManager = blockDataManager;
      mSessionId = sessionId;
      mBlockId = blockId;
    }

    @Override
    public void run() {
      try {
        mBlockDataManager.removeBlock(mSessionId, mBlockId);
      } catch (IOException ioe) {
        LOG.warn("Failed master free block cmd for: " + mBlockId + " due to concurrent read.");
      } catch (InvalidStateException e) {
        LOG.warn("Failed master free block cmd for: " + mBlockId + " due to block uncommitted.");
      } catch (NotFoundException e) {
        LOG.warn("Failed master free block cmd for: " + mBlockId + " due to block not found.");
      }
    }

  }
}<|MERGE_RESOLUTION|>--- conflicted
+++ resolved
@@ -59,12 +59,8 @@
   /** Milliseconds between heartbeats before a timeout */
   private final int mHeartbeatTimeoutMs;
   /** Client for all master communication */
-<<<<<<< HEAD
-  final private BlockMasterClient mMasterClient;
-
-=======
-  private WorkerBlockMasterClient mMasterClient;
->>>>>>> 8b309a28
+  final private WorkerBlockMasterClient mMasterClient;
+
   /** Flag to indicate if the sync should continue */
   private volatile boolean mRunning;
   /** The id of the worker */
